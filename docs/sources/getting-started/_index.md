---
title: Getting started
menuTitle: Getting started
description: Learn how to enable and use the Interactive learning plugin.
weight: 1
---

# Getting started

Interactive learning is currently available in public preview for open source Grafana and will soon arrive in Grafana Cloud. This guide shows you how to enable Interactive learning in your Grafana instance and how to use it.

## Enable Interactive learning

You can enable Interactive learning by deploying or updating your Grafana instance with the `interactiveLearning` feature flag, or by installing the plugin from the Grafana plugin repository. Choose the method that best suits your deployment.

### Using a feature flag (Recommended)

To enable the feature flag, add the following to your Grafana configuration:

**Using configuration file (`grafana.ini` or `custom.ini`):**

```ini
[feature_toggles]
enable = interactiveLearning
```

**Using environment variables:**

```bash
GF_FEATURE_TOGGLES_ENABLE=interactiveLearning
```

**Using Docker:**

```bash
docker run -d \
  -p 3000:3000 \
  -e "GF_FEATURE_TOGGLES_ENABLE=interactiveLearning" \
  grafana/grafana:latest
```

After enabling the feature flag, restart your Grafana instance.

### Using the plugin repository (UI or CLI)

Alternatively, you can install Interactive learning as a plugin from the Grafana plugin repository.

**Using the Grafana UI:**

1. Navigate to **Administration** > **Plugins and data** > **Plugins**.
1. Search for `Interactive learning`.
1. Click on the plugin card to open the plugin details page.
1. Click **Install** to install the plugin.

**Using the Grafana CLI:**

```bash
grafana cli plugins install grafana-pathfinder-app
```

After installation, restart your Grafana instance.

## Finding the Interactive learning sidebar

After enabling Interactive learning, you can start using it by clicking the **Help** button in the top navigation bar of Grafana. This opens the Interactive learning sidebar. You can then browse the recommendations and click on any item to view the documentation or guide.

![Interactive learning sidebar](/media/docs/pathfinder/getting-started-panel-open.png)

You can also use the command palette to open the Interactive learning sidebar. Search for `Interactive learning`, `Need help?`, or `Learn Grafana` in the command palette by pressing **Cmd+K** on macOS or **Ctrl+K** on Windows and Linux.

<<<<<<< HEAD
### Direct linking to interactive tutorials

You can automatically open the sidebar and launch a specific learning journey by adding a query parameter to your Grafana URL. This is useful for sharing tutorials or creating onboarding flows.

**URL format:**

```
https://your-grafana-instance.com/?journey=<journey-path>
```

**Example:**

```
https://mygrafana.com/?journey=billing-usage
```

This will automatically open the Interactive learning sidebar and load the "Understand billing and usage in Grafana Cloud" learning journey.

**Available learning journeys:**

The journey parameter accepts any learning journey URL path from the [Grafana learning journeys](https://grafana.com/docs/learning-journeys/). Common examples include:

- `billing-usage` – Understand billing and usage in Grafana Cloud
- `grafana-cloud-onboarding` – Get started with Grafana Cloud
- `drilldown-metrics` – Drill down into metrics
- `drilldown-logs` – Drill down into logs
- `drilldown-traces` – Drill down into traces
- `alerting-metrics` – Create alerts for metrics
- `visualization-metrics` – Visualize metrics
- `kubernetes` – Monitor Kubernetes

## Try out an interactive tutorial
=======
## Try out an interactive guide
>>>>>>> 8d0ad7c9

If you're new to Grafana and want to learn where everything is located, try the **Welcome to Grafana** guide. This guide take you through the main areas of Grafana and helps you get familiar with the interface. To start this guide, click **View** on the **Welcome to Grafana** recommendation.

![Recommendation card](/media/docs/pathfinder/welcome-to-grafana-recommendation.png)

This opens the **Welcome to Grafana** guide in a new tab. You can then follow the steps in the guide by clicking the **Show me** button to see each step.

### Interactive elements

The interactive guide guides you through the main areas of Grafana and helps you get familiar with the interface. It also shows you how to use the interactive elements of the guide.

![Welcome to Grafana guide](/media/docs/pathfinder/welcome-to-grafana-tutorial.png)

#### Show me

The **Show me** button shows you the next step in the tutorial by highlighting it. Steps can also have optional text shown alongside the highlighted element. You can remove the optional text and highlight box by clicking somewhere else on the page, scrolling, or clicking the **Do it** button. Clicking the **Show me** button again resets the highlight and text.

![Example of a highlight step](/media/docs/pathfinder/highlight.png)

#### Do it

The **Do it** button executes the action of the current step in the tutorial. Several types of actions can be executed:

- **Highlight/button** - Interacts with the highlighted element using a mouse click.
- **Form fill** - Interacts with a form fill element by setting the value of the element.
- **Navigate** - Navigates to a new page.
- **Multistep** - Executes a sequence of actions in a specific order. These are shown as **Do it** only buttons.
- **Guided** - Requests that you perform the action manually using a series of highlighted elements.

![Example of a do it button](/media/docs/pathfinder/doit.png)

Currently, the only way to mark a step as complete is to click the **Do it** button. An experimental feature tracks user actions and marks a step as complete when you perform the action. Your Grafana administrators must enable this feature. For more information, refer to the [Administrators reference](/docs/grafana/latest/pathfinder/administrators-reference/).<|MERGE_RESOLUTION|>--- conflicted
+++ resolved
@@ -68,42 +68,7 @@
 
 You can also use the command palette to open the Interactive learning sidebar. Search for `Interactive learning`, `Need help?`, or `Learn Grafana` in the command palette by pressing **Cmd+K** on macOS or **Ctrl+K** on Windows and Linux.
 
-<<<<<<< HEAD
-### Direct linking to interactive tutorials
-
-You can automatically open the sidebar and launch a specific learning journey by adding a query parameter to your Grafana URL. This is useful for sharing tutorials or creating onboarding flows.
-
-**URL format:**
-
-```
-https://your-grafana-instance.com/?journey=<journey-path>
-```
-
-**Example:**
-
-```
-https://mygrafana.com/?journey=billing-usage
-```
-
-This will automatically open the Interactive learning sidebar and load the "Understand billing and usage in Grafana Cloud" learning journey.
-
-**Available learning journeys:**
-
-The journey parameter accepts any learning journey URL path from the [Grafana learning journeys](https://grafana.com/docs/learning-journeys/). Common examples include:
-
-- `billing-usage` – Understand billing and usage in Grafana Cloud
-- `grafana-cloud-onboarding` – Get started with Grafana Cloud
-- `drilldown-metrics` – Drill down into metrics
-- `drilldown-logs` – Drill down into logs
-- `drilldown-traces` – Drill down into traces
-- `alerting-metrics` – Create alerts for metrics
-- `visualization-metrics` – Visualize metrics
-- `kubernetes` – Monitor Kubernetes
-
-## Try out an interactive tutorial
-=======
 ## Try out an interactive guide
->>>>>>> 8d0ad7c9
 
 If you're new to Grafana and want to learn where everything is located, try the **Welcome to Grafana** guide. This guide take you through the main areas of Grafana and helps you get familiar with the interface. To start this guide, click **View** on the **Welcome to Grafana** recommendation.
 
