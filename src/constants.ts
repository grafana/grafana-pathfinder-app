--- conflicted
+++ resolved
@@ -16,20 +16,19 @@
 export const DEFAULT_GUIDED_STEP_TIMEOUT = 30000; // ms (30 seconds)
 
 // Global Link Interception defaults
-<<<<<<< HEAD
-export const DEFAULT_INTERCEPT_GLOBAL_DOCS_LINKS = false; // Opt-in feature
+export const DEFAULT_INTERCEPT_GLOBAL_DOCS_LINKS = false; // Experimental opt-in feature
+
+// Open Panel on Launch defaults
+// Note: This is overridden by feature toggle if set
+export const DEFAULT_OPEN_PANEL_ON_LAUNCH = false; // Experimental opt-in feature
+
+// Live Sessions defaults
 export const DEFAULT_ENABLE_LIVE_SESSIONS = false; // Opt-in feature - disabled by default for stability
 
 // PeerJS Server defaults (for live sessions)
 export const DEFAULT_PEERJS_HOST = 'localhost';
 export const DEFAULT_PEERJS_PORT = 9000;
 export const DEFAULT_PEERJS_KEY = 'pathfinder';
-=======
-export const DEFAULT_INTERCEPT_GLOBAL_DOCS_LINKS = false; // Experimental opt-in feature
-
-// Open Panel on Launch defaults
-// Note: This is overridden by feature toggle if set
-export const DEFAULT_OPEN_PANEL_ON_LAUNCH = false; // Experimental opt-in feature
 
 // Network timeout defaults
 export const DEFAULT_CONTENT_FETCH_TIMEOUT = 10000; // 10 seconds for document retrieval
@@ -62,7 +61,6 @@
 // Dev mode defaults
 export const DEFAULT_DEV_MODE = false;
 export const DEFAULT_DEV_MODE_USER_IDS: number[] = [];
->>>>>>> 647413ca
 
 // Configuration interface
 export interface DocsPluginConfig {
@@ -83,16 +81,13 @@
   guidedStepTimeout?: number;
   // Global Link Interception
   interceptGlobalDocsLinks?: boolean;
-<<<<<<< HEAD
+  // Open Panel on Launch
+  openPanelOnLaunch?: boolean;
   // Live Sessions (Collaborative Learning)
   enableLiveSessions?: boolean;
   peerjsHost?: string;
   peerjsPort?: number;
   peerjsKey?: string;
-=======
-  // Open Panel on Launch
-  openPanelOnLaunch?: boolean;
->>>>>>> 647413ca
 }
 
 // Helper functions to get configuration values with defaults
@@ -115,16 +110,13 @@
   guidedStepTimeout: config.guidedStepTimeout ?? DEFAULT_GUIDED_STEP_TIMEOUT,
   // Global Link Interception
   interceptGlobalDocsLinks: config.interceptGlobalDocsLinks ?? DEFAULT_INTERCEPT_GLOBAL_DOCS_LINKS,
-<<<<<<< HEAD
+  // Open Panel on Launch
+  openPanelOnLaunch: config.openPanelOnLaunch ?? DEFAULT_OPEN_PANEL_ON_LAUNCH,
   // Live Sessions
   enableLiveSessions: config.enableLiveSessions ?? DEFAULT_ENABLE_LIVE_SESSIONS,
   peerjsHost: config.peerjsHost || DEFAULT_PEERJS_HOST,
   peerjsPort: config.peerjsPort ?? DEFAULT_PEERJS_PORT,
   peerjsKey: config.peerjsKey || DEFAULT_PEERJS_KEY,
-=======
-  // Open Panel on Launch
-  openPanelOnLaunch: config.openPanelOnLaunch ?? DEFAULT_OPEN_PANEL_ON_LAUNCH,
->>>>>>> 647413ca
 });
 
 /**
