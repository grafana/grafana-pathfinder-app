--- conflicted
+++ resolved
@@ -30,10 +30,7 @@
       "summary": "Continue from the Prometheus tutorial: configure Loki and add a logs panel to your existing dashboard.",
       "filename": "loki-grafana-101.ts",
       "exportName": "lokiGrafana101Html",
-<<<<<<< HEAD
       "url": ["/connections"]
-=======
-      "url": ["/"]
     },
     {
       "id": "first-dashboard",
@@ -42,7 +39,6 @@
       "filename": "first-dashboard.ts",
       "exportName": "firstDashboardHtml",
       "url": ["/"]
->>>>>>> 96323fda
     }
   ]
 }