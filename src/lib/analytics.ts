/**
 * Analytics tracking utilities for the Grafana Docs Plugin
 *
 * This module handles all user interaction tracking and analytics reporting.
 * It provides structured event reporting to Rudder Stack via Grafana's runtime.
 */

import { reportInteraction } from '@grafana/runtime';
import packageJson from '../../package.json';
import { isInteractiveLearningUrl } from '../security';

// ============================================================================
// USER INTERACTION TYPES
// ============================================================================

export enum UserInteraction {
  // Core Panel Interactions
  DocsPanelInteraction = 'docs_panel_interaction',
  PanelScroll = 'panel_scroll',

  // Navigation & Tab Management
  CloseTabClick = 'close_tab_click',
  OpenExtraResource = 'open_extra_resource',

  // Content Interactions
  SummaryClick = 'summary_click',
  JumpIntoMilestoneClick = 'jump_into_milestone_click',
  StartLearningJourneyClick = 'start_learning_journey_click',
  OpenResourceClick = 'open_resource_click',
  MilestoneArrowInteractionClick = 'milestone_arrow_interaction_click',

  // Media Interactions
  VideoPlayClick = 'video_play_click',
  VideoViewLength = 'video_view_length',

  // Feedback Systems
  GeneralPluginFeedbackButton = 'general_plugin_feedback_button',
  EnableRecommendationsBanner = 'enable_recommendations_banner',

  // Interactive Elements
  ShowMeButtonClick = 'show_me_button_click',
  DoItButtonClick = 'do_it_button_click',
  DoSectionButtonClick = 'do_section_button_click',
  StepAutoCompleted = 'step_auto_completed',
  StepAutoCompleteFailed = 'step_auto_complete_failed',

  // Global Link Interception
  GlobalDocsLinkIntercepted = 'global_docs_link_intercepted',

  // Assistant Integration
  AssistantCustomizeClick = 'assistant_customize_click',
  AssistantCustomizeSuccess = 'assistant_customize_success',
  AssistantCustomizeError = 'assistant_customize_error',
  AssistantRevertClick = 'assistant_revert_click',
  AssistantTextSelectionMade = 'assistant_text_selection_made',
  AssistantAskButtonClick = 'assistant_ask_button_click',

<<<<<<< HEAD
  // Learning Paths & Gamification
  LearningPathProgress = 'learning_path_progress',
  BadgeUnlocked = 'badge_unlocked',
=======
  // A/B Experiment Tracking
  ExperimentPageEntered = 'experiment_page_entered',

  // Feature Flag Tracking
  FeatureFlagEvaluated = 'feature_flag_evaluated',
>>>>>>> bf6569ce
}

// ============================================================================
// CORE ANALYTICS FUNCTIONS
// ============================================================================

/**
 * Creates a properly namespaced interaction name for Grafana analytics
 */
const createInteractionName = (type: UserInteraction): string => {
  return `pathfinder_${type}`;
};

/**
 * Determines the appropriate content_type for analytics based on URL
 *
 * If the URL is from the interactive-learning CDN (interactive-learning.grafana.net
 * or interactive-learning.grafana-dev.net), returns 'interactive_guide'.
 * Otherwise returns the provided fallback type.
 *
 * @param url - The content URL to check
 * @param fallbackType - The type to use if URL is not from interactive-learning CDN
 * @returns 'interactive_guide' for CDN content, otherwise the fallback type
 *
 * @example
 * ```typescript
 * // Returns 'interactive_guide' for CDN URLs
 * getContentTypeForAnalytics('https://interactive-learning.grafana.net/guide/', 'docs')
 *
 * // Returns 'learning-journey' for non-CDN URLs
 * getContentTypeForAnalytics('https://grafana.com/docs/tutorial/', 'learning-journey')
 * ```
 */
export function getContentTypeForAnalytics(url: string | undefined | null, fallbackType = 'docs'): string {
  if (url && isInteractiveLearningUrl(url)) {
    return 'interactive_guide';
  }
  return fallbackType;
}

/**
 * Reports a user interaction event to Grafana analytics (Rudder Stack)
 *
 * All events automatically include:
 * - plugin_version: The current plugin version from plugin.json
 *
 * @param type - The type of interaction from UserInteraction enum
 * @param properties - Additional properties to attach to the event
 */
export function reportAppInteraction(
  type: UserInteraction,
  properties: Record<string, string | number | boolean> = {}
): void {
  try {
    const interactionName = createInteractionName(type);

    // Add global attributes to all events
    const enrichedProperties = {
      plugin_version: packageJson.version,
      ...properties,
    };

    reportInteraction(interactionName, enrichedProperties);
  } catch (error) {
    console.warn('Analytics reporting failed:', error);
  }
}

// ============================================================================
// SCROLL TRACKING FUNCTIONALITY
// ============================================================================

/**
 * Type definition for tabs compatible with scroll tracking
 */
export interface ScrollTrackingTab {
  type?: 'docs' | 'learning-journey' | 'devtools';
  content?: {
    url?: string;
    metadata?: {
      learningJourney?: {
        currentMilestone?: number;
        totalMilestones?: number;
      };
    };
  } | null;
  currentUrl?: string;
  baseUrl?: string;
}

// Global tracking set to prevent duplicate events across all instances
const scrolledPages = new Set<string>();

/**
 * Sets up scroll tracking for a content element that fires analytics once per unique page
 *
 * This function attaches a scroll event listener with debouncing and deduplication
 * to track when users scroll on different documentation pages. Each unique page
 * will only fire the analytics event once per session to prevent spam.
 *
 * @param contentElement - The scrollable content element to track
 * @param activeTab - The currently active tab object containing content info
 * @param isRecommendationsTab - Whether the recommendations tab is currently active
 * @returns Cleanup function to remove event listeners and clear timers
 */
export function setupScrollTracking(
  contentElement: HTMLElement | null,
  activeTab: ScrollTrackingTab | null,
  isRecommendationsTab: boolean
): () => void {
  if (!contentElement) {
    return () => {}; // Return no-op cleanup if no element provided
  }

  let scrollTimer: NodeJS.Timeout;

  const handleScroll = (): void => {
    // Debounce scroll events to avoid excessive firing during rapid scrolling
    clearTimeout(scrollTimer);
    scrollTimer = setTimeout(() => {
      const pageIdentifier = determinePageIdentifier(activeTab, isRecommendationsTab);

      // Exit early if no valid page identifier or already tracked
      if (!pageIdentifier || scrolledPages.has(pageIdentifier)) {
        return;
      }

      // Mark page as tracked and fire analytics
      scrolledPages.add(pageIdentifier);

      const properties = buildScrollEventProperties(activeTab, isRecommendationsTab, pageIdentifier);
      reportAppInteraction(UserInteraction.PanelScroll, properties);
    }, 150); // 150ms debounce to balance responsiveness and performance
  };

  // Attach scroll listener with passive flag for better performance
  contentElement.addEventListener('scroll', handleScroll, { passive: true });

  // Return cleanup function
  return (): void => {
    contentElement.removeEventListener('scroll', handleScroll);
    clearTimeout(scrollTimer);
  };
}

/**
 * Determines a unique identifier for the current page/content
 */
function determinePageIdentifier(activeTab: ScrollTrackingTab | null, isRecommendationsTab: boolean): string | null {
  if (isRecommendationsTab) {
    return 'recommendations';
  }

  if (!activeTab) {
    return null;
  }

  // For docs tabs, use the content URL or fallback to currentUrl/baseUrl
  if (activeTab.type === 'docs') {
    return activeTab.content?.url || activeTab.currentUrl || activeTab.baseUrl || 'unknown-docs';
  }

  // For learning journey tabs, use the content URL or fallback to currentUrl/baseUrl
  if (activeTab.type === 'learning-journey' || !activeTab.type) {
    return activeTab.content?.url || activeTab.currentUrl || activeTab.baseUrl || 'unknown-journey';
  }

  // Fallback for any other tab types
  return activeTab.currentUrl || activeTab.baseUrl || 'unknown-tab';
}

/**
 * Builds the properties object for scroll events
 */
function buildScrollEventProperties(
  activeTab: ScrollTrackingTab | null,
  isRecommendationsTab: boolean,
  pageIdentifier: string
): Record<string, string | number | boolean> {
  const pageType = isRecommendationsTab ? 'recommendations' : activeTab?.type || 'learning-journey';

  const properties: Record<string, string | number | boolean> = {
    page_type: pageType,
    content_url: pageIdentifier,
    content_type: isRecommendationsTab ? '' : activeTab?.type || 'learning-journey',
  };

  // Add additional context for learning journeys
  if (activeTab?.type === 'learning-journey' && activeTab?.content?.metadata?.learningJourney) {
    properties.current_milestone = activeTab.content.metadata.learningJourney.currentMilestone || 0;
    properties.total_milestones = activeTab.content.metadata.learningJourney.totalMilestones || 0;
  }

  return properties;
}

/**
 * Clears the scroll tracking cache
 *
 * Useful for testing scenarios or when you need to reset the tracking state
 * to allow events to fire again for previously tracked pages.
 */
export function clearScrollTrackingCache(): void {
  scrolledPages.clear();
}

// ============================================================================
// LEARNING JOURNEY ANALYTICS HELPERS
// ============================================================================

/**
 * Content interface compatible with journey progress calculations
 * Accepts both RawContent and legacy content formats
 */
export interface JourneyContent {
  type?: 'learning-journey' | 'docs' | 'single-doc'; // Include single-doc for RawContent compatibility
  metadata?: {
    learningJourney?: {
      currentMilestone?: number;
      totalMilestones?: number;
    };
  };
}

/**
 * Calculates the completion percentage for a learning journey
 *
 * @param content - The content object containing journey metadata
 * @returns Completion percentage (0-100) or 0 if not a learning journey
 */
export function calculateJourneyProgress(content: JourneyContent | null | undefined): number {
  if (!content || content.type !== 'learning-journey' || !content.metadata?.learningJourney) {
    return 0;
  }

  const { currentMilestone, totalMilestones } = content.metadata.learningJourney;

  if (!totalMilestones || totalMilestones === 0) {
    return 0;
  }

  return Math.round(((currentMilestone || 0) / totalMilestones) * 100);
}

/**
 * Extracts journey metadata properties for analytics events
 *
 * @param content - The content object containing journey metadata
 * @returns Object with journey properties or empty object if not a journey
 */
export function getJourneyProperties(content: JourneyContent | null | undefined): Record<string, number> {
  if (!content || content.type !== 'learning-journey' || !content.metadata?.learningJourney) {
    return {};
  }

  const { currentMilestone, totalMilestones } = content.metadata.learningJourney;

  return {
    completion_percentage: calculateJourneyProgress(content),
    current_milestone: currentMilestone || 0,
    total_milestones: totalMilestones || 0,
  };
}

/**
 * Enriches analytics properties with journey context if content is a learning journey
 *
 * This is the primary helper for adding journey progress to any analytics event.
 * It conditionally adds journey properties only when the content is a learning journey.
 *
 * @param baseProperties - Base properties for the analytics event
 * @param content - Optional content object to extract journey data from
 * @returns Enriched properties object with journey data if applicable
 *
 * @example
 * ```typescript
 * reportAppInteraction(
 *   UserInteraction.OpenExtraResource,
 *   enrichWithJourneyContext({
 *     content_url: url,
 *     link_type: 'external',
 *   }, activeTab?.content)
 * );
 * ```
 */
export function enrichWithJourneyContext(
  baseProperties: Record<string, string | number | boolean>,
  content: JourneyContent | null | undefined
): Record<string, string | number | boolean> {
  const journeyProps = getJourneyProperties(content);

  // Only add journey properties if they exist (non-empty object)
  if (Object.keys(journeyProps).length > 0) {
    return { ...baseProperties, ...journeyProps };
  }

  return baseProperties;
}

// ============================================================================
// INTERACTIVE STEP ANALYTICS HELPERS
// ============================================================================

/**
 * Gets the current source document and step ID from global window variables
 *
 * This helper extracts document context that's set by the docs panel for
 * analytics tracking purposes. It's used across all interactive components.
 *
 * @param stepId - Optional step identifier to include in the result
 * @returns Object with source_document and step_id for analytics
 */
export function getSourceDocument(stepId?: string): { source_document: string; step_id: string } {
  try {
    const tabUrl = (window as any).__DocsPluginActiveTabUrl as string | undefined;
    const contentKey = (window as any).__DocsPluginContentKey as string | undefined;
    const sourceDocument = tabUrl || contentKey || window.location.pathname || 'unknown';

    return {
      source_document: sourceDocument,
      step_id: stepId || 'unknown',
    };
  } catch {
    return {
      source_document: 'unknown',
      step_id: stepId || 'unknown',
    };
  }
}

/**
 * Calculates completion percentage for an interactive step within a document
 *
 * Converts 0-indexed step position to 1-indexed for analytics and calculates
 * percentage progress through the document's total steps.
 *
 * @param stepIndex - 0-indexed position of the step in the document
 * @param totalSteps - Total number of steps in the document
 * @returns Completion percentage (0-100) or undefined if data is incomplete
 *
 * @example
 * ```typescript
 * calculateStepCompletion(2, 10) // Returns 30 (step 3 of 10 = 30%)
 * calculateStepCompletion(9, 10) // Returns 100 (step 10 of 10 = 100%)
 * ```
 */
export function calculateStepCompletion(stepIndex?: number, totalSteps?: number): number | undefined {
  if (stepIndex === undefined || totalSteps === undefined || totalSteps === 0) {
    return undefined;
  }

  // Convert 0-indexed to 1-indexed and calculate percentage
  return Math.round(((stepIndex + 1) / totalSteps) * 100);
}

/**
 * Interface for step context used in analytics
 */
export interface StepContext {
  stepId?: string;
  stepIndex?: number;
  totalSteps?: number;
  sectionId?: string;
  sectionTitle?: string;
}

/**
 * Builds a complete analytics properties object for interactive step interactions
 *
 * This is the primary helper for all interactive step analytics (Show me, Do it, etc.).
 * Centralizes the property building logic used across all interactive components.
 *
 * @param baseProperties - Base properties specific to the interaction
 * @param stepContext - Step position and section context
 * @returns Complete properties object ready for reportAppInteraction
 *
 * @example
 * ```typescript
 * reportAppInteraction(
 *   UserInteraction.DoItButtonClick,
 *   buildInteractiveStepProperties(
 *     {
 *       target_action: 'button',
 *       ref_target: 'Save',
 *       interaction_location: 'interactive_step',
 *     },
 *     { stepId, stepIndex, totalSteps, sectionId, sectionTitle }
 *   )
 * );
 * ```
 */
export function buildInteractiveStepProperties(
  baseProperties: Record<string, string | number | boolean>,
  stepContext: StepContext
): Record<string, string | number | boolean> {
  const { stepId, stepIndex, totalSteps, sectionId, sectionTitle } = stepContext;

  // Get source document info
  const docInfo = getSourceDocument(stepId);

  // Calculate completion percentage
  const completionPercentage = calculateStepCompletion(stepIndex, totalSteps);

  // Build complete properties object
  return {
    ...docInfo,
    ...baseProperties,
    content_type: 'interactive_guide',
    ...(stepIndex !== undefined && { current_step: stepIndex + 1 }), // 1-indexed for analytics
    ...(totalSteps !== undefined && { total_document_steps: totalSteps }),
    ...(completionPercentage !== undefined && { completion_percentage: completionPercentage }),
    ...(sectionId && { section_id: sectionId }),
    ...(sectionTitle && { section_title: sectionTitle }),
  };
}

/**
 * Gets the current interactive step context from global window variables
 *
 * This extracts step position tracking that's set by interactive sections
 * to provide context about where the user is in an interactive document.
 *
 * @returns Step context properties or empty object if not in an interactive document
 */
export function getCurrentStepContext(): Record<string, number> {
  try {
    const stepIndex = (window as any).__DocsPluginCurrentStepIndex as number | undefined;
    const totalSteps = (window as any).__DocsPluginTotalSteps as number | undefined;

    if (stepIndex === undefined || totalSteps === undefined) {
      return {};
    }

    const completionPercentage = calculateStepCompletion(stepIndex, totalSteps);

    return {
      current_step: stepIndex + 1, // 1-indexed for analytics
      total_document_steps: totalSteps,
      ...(completionPercentage !== undefined && { completion_percentage: completionPercentage }),
    };
  } catch {
    return {};
  }
}

/**
 * Enriches analytics properties with current step context if available
 *
 * This helper adds step position information to events like OpenExtraResource
 * to track what step the user was on when they navigated away or clicked a link.
 *
 * @param baseProperties - Base properties for the analytics event
 * @returns Enriched properties with step context if available
 *
 * @example
 * ```typescript
 * reportAppInteraction(
 *   UserInteraction.OpenExtraResource,
 *   enrichWithStepContext({
 *     content_url: url,
 *     link_type: 'external',
 *   })
 * );
 * ```
 */
export function enrichWithStepContext(
  baseProperties: Record<string, string | number | boolean>
): Record<string, string | number | boolean> {
  const stepContext = getCurrentStepContext();

  // Only add step context if it exists (non-empty object)
  if (Object.keys(stepContext).length > 0) {
    return { ...baseProperties, ...stepContext };
  }

  return baseProperties;
}

// ============================================================================
// ASSISTANT INTEGRATION ANALYTICS HELPERS
// ============================================================================

/**
 * Context information for assistant customizable elements
 */
export interface AssistantCustomizableContext {
  assistantId: string;
  assistantType: string;
  contentKey: string;
  inline: boolean;
}

/**
 * Builds analytics properties for assistant customizable interactions
 *
 * @param context - The customizable element context
 * @param additionalProps - Additional properties to include
 * @returns Properties object ready for reportAppInteraction
 *
 * @example
 * ```typescript
 * reportAppInteraction(
 *   UserInteraction.AssistantCustomizeClick,
 *   buildAssistantCustomizableProperties(
 *     { assistantId, assistantType, contentKey, inline },
 *     { datasource_type: 'prometheus' }
 *   )
 * );
 * ```
 */
export function buildAssistantCustomizableProperties(
  context: AssistantCustomizableContext,
  additionalProps: Record<string, string | number | boolean> = {}
): Record<string, string | number | boolean> {
  const { assistantId, assistantType, contentKey, inline } = context;
  const docInfo = getSourceDocument(assistantId);

  return {
    ...docInfo,
    assistant_id: assistantId,
    assistant_type: assistantType,
    content_key: contentKey,
    display_mode: inline ? 'inline' : 'block',
    ...additionalProps,
  };
}

/**
 * Context information for assistant text selection
 */
export interface AssistantTextSelectionContext {
  selectedText: string;
  selectionLength: number;
  buttonPlacement: 'top' | 'bottom';
}

/**
 * Builds analytics properties for assistant text selection interactions
 *
 * @param context - The text selection context
 * @param additionalProps - Additional properties to include
 * @returns Properties object ready for reportAppInteraction
 *
 * @example
 * ```typescript
 * reportAppInteraction(
 *   UserInteraction.AssistantAskButtonClick,
 *   buildAssistantTextSelectionProperties({
 *     selectedText: 'How do I query metrics?',
 *     selectionLength: 25,
 *     buttonPlacement: 'top'
 *   })
 * );
 * ```
 */
export function buildAssistantTextSelectionProperties(
  context: AssistantTextSelectionContext,
  additionalProps: Record<string, string | number | boolean> = {}
): Record<string, string | number | boolean> {
  const { selectedText, selectionLength, buttonPlacement } = context;
  const docInfo = getSourceDocument();

  // Truncate selected text for analytics (avoid sending very long text)
  const truncatedText = selectedText.length > 100 ? selectedText.substring(0, 100) + '...' : selectedText;

  return {
    ...docInfo,
    selected_text_preview: truncatedText,
    selection_length: selectionLength,
    button_placement: buttonPlacement,
    ...additionalProps,
  };
}<|MERGE_RESOLUTION|>--- conflicted
+++ resolved
@@ -55,17 +55,15 @@
   AssistantTextSelectionMade = 'assistant_text_selection_made',
   AssistantAskButtonClick = 'assistant_ask_button_click',
 
-<<<<<<< HEAD
   // Learning Paths & Gamification
   LearningPathProgress = 'learning_path_progress',
   BadgeUnlocked = 'badge_unlocked',
-=======
+
   // A/B Experiment Tracking
   ExperimentPageEntered = 'experiment_page_entered',
 
   // Feature Flag Tracking
   FeatureFlagEvaluated = 'feature_flag_evaluated',
->>>>>>> bf6569ce
 }
 
 // ============================================================================
