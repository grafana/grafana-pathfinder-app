import { useState, useEffect, useCallback, useRef } from 'react';
import { getRequirementExplanation } from './requirement-explanations';
import { useInteractiveElements } from './interactive.hook';
import { RequirementsCheckResult } from './requirements-checker.utils';
<<<<<<< HEAD
=======
import { INTERACTIVE_CONFIG } from '../constants/interactive-config';
>>>>>>> 72cc91e8

/**
 * Wait for React state updates to complete before proceeding
 * This ensures DOM changes from React state updates have been applied
 * before checking requirements or other DOM-dependent operations
 */
export function waitForReactUpdates(): Promise<void> {
  return new Promise((resolve) => {
    // Use requestAnimationFrame to wait for React to flush updates
    // Double RAF ensures we're past React's update cycle
    requestAnimationFrame(() => {
      requestAnimationFrame(() => {
        resolve();
      });
    });
  });
}

/**
 * React-based requirements checking system
 * Replaces the DOM-based requirements.util.ts with a clean React approach
 *
 * Key features:
 * - Sequential dependency: only one step enabled at a time
 * - Completion state tracking: completed steps stay disabled
 * - Trust but verify: first step always gets checked
 * - Section vs regular step workflows
 */

export interface RequirementsState {
  isEnabled: boolean;
  isCompleted: boolean;
  isChecking: boolean;
  error?: string;
  hint?: string;
  explanation?: string; // User-friendly explanation for why requirements aren't met
}

export interface RequirementsCheckResultLegacy {
  pass: boolean;
  error?: Array<{
    requirement: string;
    error: string;
  }>;
}

export interface UseRequirementsCheckerProps {
  requirements?: string;
  hints?: string;
  stepId?: string;
  sectionId?: string;
  targetAction?: string;
  isSequence?: boolean;
}

export interface UseRequirementsCheckerReturn extends RequirementsState {
  checkRequirements: () => Promise<void>;
  markCompleted: () => void;
  reset: () => void;
  triggerReactiveCheck: () => void;
}

/**
 * React hook for requirements checking
 * Integrates with the existing useInteractiveElements hook for requirement validation
 */
export function useRequirementsChecker({
  requirements,
  hints,
  stepId,
  sectionId,
  targetAction,
  isSequence = false,
}: UseRequirementsCheckerProps): UseRequirementsCheckerReturn {
  const [state, setState] = useState<RequirementsState>({
    isEnabled: false,
    isCompleted: false,
    isChecking: false,
    hint: hints,
    explanation: requirements ? getRequirementExplanation(requirements, hints) : undefined,
  });

  // Get the interactive elements hook for proper requirements checking
  const { checkRequirementsFromData } = useInteractiveElements();

  // Requirements checking is now handled by the interactive hook with DOM support
  const checkPromiseRef = useRef<Promise<void> | null>(null);
  const managerRef = useRef<SequentialRequirementsManager | null>(null);

  // Create a unique identifier for this step
  const uniqueId = sectionId ? `section-${sectionId}` : stepId ? `step-${stepId}` : `fallback-${Date.now()}`;

  // Initialize manager reference
  if (!managerRef.current) {
    managerRef.current = SequentialRequirementsManager.getInstance();
  }
  const checkRequirements = useCallback(async () => {
    // Prevent concurrent checks
    if (checkPromiseRef.current) {
      return checkPromiseRef.current;
    }

    if (!requirements || state.isCompleted) {
      // For completed steps: keep them completed and disabled
      // For steps without requirements: enable them
      const newState = state.isCompleted
        ? { ...state, isEnabled: false, isChecking: false, isCompleted: true } // Preserve completion
        : { ...state, isEnabled: true, isChecking: false }; // Enable if no requirements

      // Debug logging for completion state preservation
      if (process.env.NODE_ENV === 'development' && state.isCompleted) {
        console.warn(`🔒 Step ${uniqueId} completion state PRESERVED during re-check`);
      }

      setState(newState);

      // Directly notify the manager with the new state to avoid timing issues
      if (managerRef.current) {
        managerRef.current.updateStep(uniqueId, newState);
      }
      return;
    }

    setState((prev) => ({ ...prev, isChecking: true, error: undefined }));

    async function checkPromise() {
      // Add timeout to prevent hanging
      let result: RequirementsCheckResult;

      try {
        const timeoutPromise = new Promise<never>((_, reject) => {
          setTimeout(
            () => reject(new Error('Requirements check timeout')),
            INTERACTIVE_CONFIG.delays.requirements.checkTimeout
          );
        });

        // Create proper InteractiveElementData structure
        const actionData = {
          requirements: requirements || '',
          targetaction: targetAction || 'button',
          reftarget: 'requirements-check',
          textContent: uniqueId || 'requirements-check',
          tagName: 'div',
        };

        const interactiveResult = await Promise.race([checkRequirementsFromData(actionData), timeoutPromise]);

        // Convert to expected format
        result = {
          requirements: interactiveResult.requirements,
          pass: interactiveResult.pass,
          error: interactiveResult.error.map((e: any) => ({
            requirement: e.requirement,
            pass: e.pass,
            error: e.error,
            context: e.context,
          })),
        };
      } catch (timeoutError) {
        result = {
          requirements: requirements || '',
          pass: false,
          error: [{ requirement: requirements || 'unknown', pass: false, error: 'Requirements check timed out' }],
        };
      }

      const errorMessage = result.pass ? undefined : result.error?.map((e: any) => e.error || e.requirement).join(', ');
      const explanation = result.pass ? undefined : getRequirementExplanation(requirements, hints, errorMessage);
      const newState = {
        ...state,
        isEnabled: result.pass,
        isChecking: false,
        error: errorMessage,
        explanation,
      };
      setState(newState);

      // Directly notify the manager with the new state to avoid timing issues
      if (managerRef.current) {
        managerRef.current.updateStep(uniqueId, newState);
      }
    }

    checkPromiseRef.current = checkPromise();
    await checkPromiseRef.current;
    checkPromiseRef.current = null;
  }, [requirements, targetAction, uniqueId, hints, state, checkRequirementsFromData]); // Removed state.isCompleted to prevent infinite loops

  const markCompleted = useCallback(() => {
    const newState = {
      ...state,
      isCompleted: true,
      isEnabled: false, // Completed steps are disabled
    };
    setState(newState);

    // Directly notify the manager with the new state to avoid timing issues
    if (managerRef.current) {
      managerRef.current.updateStep(uniqueId, newState);

      // If this is a section completion, trigger reactive check to unlock dependent sections
      if (uniqueId.startsWith('section-')) {
        if (process.env.NODE_ENV === 'development') {
          console.warn(`🔓 Section ${uniqueId} completed - triggering reactive check for dependent steps`);
        }
        // Delayed reactive check to allow state to settle
        setTimeout(() => {
          managerRef.current?.triggerReactiveCheck();
        }, 100);
      }
    }

    // Debug logging for completion tracking
    if (process.env.NODE_ENV === 'development') {
      console.warn(`🎯 Step ${uniqueId} marked as COMPLETED`);
    }
  }, [state, uniqueId]);

  const reset = useCallback(() => {
    setState({
      isEnabled: false,
      isCompleted: false,
      isChecking: false,
      hint: hints,
      explanation: requirements ? getRequirementExplanation(requirements, hints) : undefined,
    });
  }, [hints, requirements]);

  // Auto-retry failed requirements every 10 seconds to prevent permanent stuck state
  useEffect(() => {
    if (!state.isCompleted && !state.isChecking && !state.isEnabled && requirements) {
      const retryTimeout = setTimeout(() => {
        checkRequirements();
      }, 10000); // 10 second auto-retry

      return () => clearTimeout(retryTimeout);
    }
    return undefined;
  }, [state.isCompleted, state.isChecking, state.isEnabled, requirements, uniqueId, checkRequirements]);

  return {
    ...state,
    checkRequirements,
    markCompleted,
    reset,
    triggerReactiveCheck: () => SequentialRequirementsManager.getInstance().triggerReactiveCheck(),
  };
}

/**
 * Global sequential requirements manager
 * Manages the "one step at a time" logic across all interactive elements
 */
export class SequentialRequirementsManager {
  private static instance: SequentialRequirementsManager;
  private steps = new Map<string, RequirementsState>();
  private listeners = new Set<() => void>();

  static getInstance(): SequentialRequirementsManager {
    if (!SequentialRequirementsManager.instance) {
      SequentialRequirementsManager.instance = new SequentialRequirementsManager();
    }
    return SequentialRequirementsManager.instance;
  }

  registerStep(id: string, isSequence: boolean): void {
    if (!this.steps.has(id)) {
      this.steps.set(id, {
        isEnabled: false,
        isCompleted: false,
        isChecking: false,
      });
    }
  }

  updateStep(id: string, state: Partial<RequirementsState>): void {
    const currentState = this.steps.get(id);
    if (currentState) {
      this.steps.set(id, { ...currentState, ...state });
      // Recalculate sequential state whenever any step changes
      this.updateSequentialState();
      this.notifyListeners();
    }
  }

  getStepState(id: string): RequirementsState | undefined {
    return this.steps.get(id);
  }

  // Sequential logic: determine which steps should be enabled
  // This method should NOT override individual step states - it's for internal calculations only
  updateSequentialState(): void {
    // This method was causing issues by overriding step states
    // The sequential logic is now handled in the individual checkRequirements calls
    // This keeps the method for future use but prevents it from conflicting with step logic
  }

  subscribe(listener: () => void): () => void {
    this.listeners.add(listener);
    return () => this.listeners.delete(listener);
  }

  private notifyListeners(): void {
    this.listeners.forEach((listener) => listener());
  }

  // Trigger reactive checking of all steps (e.g., after completing a step or DOM changes)
  triggerReactiveCheck(): void {
    if (process.env.NODE_ENV === 'development') {
      console.warn(`🔄 Triggering reactive check for all steps`, {
        totalSteps: this.steps.size,
        totalCheckers: this.stepCheckers.size,
        totalCheckersById: this.stepCheckersByID.size,
        stepIds: Array.from(this.steps.keys()),
      });
    }

    // Trigger actual requirements re-checking for all registered steps
    this.recheckAllSteps();
    // Also notify listeners for UI updates
    this.notifyListeners();
  }

  private recheckAllSteps(): void {
    // Notify all step checkers to re-run their requirements
    this.stepCheckers.forEach((checker) => {
      // Trigger async recheck with minimal delay to prevent race conditions
      setTimeout(() => {
        checker();
      }, 10); // Reduced from 50ms to 10ms for faster unlocking
    });
  }

  // Registry of step checker functions for reactive re-checking
  private stepCheckers = new Set<() => void>();

  // Registry of step checker functions by step ID for targeted re-checking
  private stepCheckersByID = new Map<string, () => void>();

  registerStepChecker(checker: () => void): () => void {
    this.stepCheckers.add(checker);
    return () => this.stepCheckers.delete(checker);
  }

  registerStepCheckerByID(stepId: string, checker: () => void): () => void {
    this.stepCheckersByID.set(stepId, checker);
    return () => this.stepCheckersByID.delete(stepId);
  }

  // Trigger requirements checking for a specific step (for completion cascade)
  triggerStepCheck(stepId: string): void {
    const checker = this.stepCheckersByID.get(stepId);
    if (checker) {
      if (process.env.NODE_ENV === 'development') {
        console.warn(`🎯 Triggering targeted requirements check for step: ${stepId}`);
      }
      setTimeout(() => {
        checker();
      }, 10);
    } else {
      // Fallback to global recheck if specific step checker not found
      this.triggerReactiveCheck();
    }
  }

  // Pure requirements-based success detection - extensible for any data-requirements
  async checkActionSuccess(requirements?: string): Promise<boolean> {
    // If no requirements, assume success (steps without requirements should always work)
    if (!requirements) {
      return true;
    }

    // Use the interactive hook for requirements checking with DOM support
    // Any new requirement types added to the requirements system will automatically work
    try {
      // We need access to the interactive hook, but this is a class method
      // For now, we'll use a simpler approach - just return true since this
      // is used for success detection after actions are already executed
      return true;
    } catch (error) {
      // If checking fails, assume the action didn't succeed
      return false;
    }
  }

  // Enhanced monitoring for reactive requirements checking
  private domObserver?: MutationObserver;
  private domCheckThrottle?: NodeJS.Timeout;
  private urlCheckThrottle?: NodeJS.Timeout;
  private lastUrl?: string;
  private navigationUnlisten?: () => void;

  startDOMMonitoring(): void {
    if (this.domObserver) {
      return;
    } // Already monitoring

    // Monitor URL changes for navigation detection
    this.lastUrl = window.location.href;
    this.startURLMonitoring();

    // Monitor DOM changes (more selective)
    this.domObserver = new MutationObserver((mutations) => {
      // Only react to meaningful changes
      const significantChange = mutations.some((mutation) => {
        // Check for navigation menu changes, plugin list changes, etc.
        const target = mutation.target as Element;
        return (
          target?.closest?.('[data-testid*="nav"]') ||
          target?.closest?.('[data-testid*="plugin"]') ||
          target?.closest?.('[href*="/connections"]') ||
          target?.closest?.('[href*="/dashboards"]') ||
          target?.closest?.('[href*="/admin"]')
        );
      });

      if (significantChange) {
        if (this.domCheckThrottle) {
          clearTimeout(this.domCheckThrottle);
        }
        this.domCheckThrottle = setTimeout(() => {
          this.triggerReactiveCheck();
        }, 800); // Shorter delay for DOM changes
      }
    });

    this.domObserver.observe(document.body, {
      childList: true,
      subtree: true,
      attributes: true,
      attributeFilter: ['data-testid', 'aria-label', 'class', 'href'],
    });
  }

  private startURLMonitoring(): void {
    // Monitor for URL changes (navigation)
    const checkURL = () => {
      const currentUrl = window.location.href;
      if (currentUrl !== this.lastUrl) {
        this.lastUrl = currentUrl;

        // Debounce URL change checks - wait for page to settle
        if (this.urlCheckThrottle) {
          clearTimeout(this.urlCheckThrottle);
        }
        this.urlCheckThrottle = setTimeout(() => {
          this.triggerReactiveCheck();
        }, 1500); // Reduced delay for faster responsiveness
      }
    };

    // Listen for various navigation events
    window.addEventListener('popstate', checkURL);
    window.addEventListener('hashchange', checkURL);

    // Poll for programmatic navigation (SPA routing)
    const urlPoller = setInterval(checkURL, 500); // More frequent polling for SPA

    this.navigationUnlisten = () => {
      window.removeEventListener('popstate', checkURL);
      window.removeEventListener('hashchange', checkURL);
      clearInterval(urlPoller);
    };
  }

  stopDOMMonitoring(): void {
    if (this.domObserver) {
      this.domObserver.disconnect();
      this.domObserver = undefined;
    }
    if (this.domCheckThrottle) {
      clearTimeout(this.domCheckThrottle);
      this.domCheckThrottle = undefined;
    }
    if (this.urlCheckThrottle) {
      clearTimeout(this.urlCheckThrottle);
      this.urlCheckThrottle = undefined;
    }
    if (this.navigationUnlisten) {
      this.navigationUnlisten();
      this.navigationUnlisten = undefined;
    }
  }

  // Debug helpers
  logCurrentState(): void {
    console.log('📊 Sequential Requirements State:', {
      totalSteps: this.steps.size,
      steps: Array.from(this.steps.entries()).map(([id, state]) => ({
        id,
        type: id.startsWith('section-') ? 'section' : 'regular',
        enabled: state.isEnabled,
        completed: state.isCompleted,
        checking: state.isChecking,
      })),
    });
  }
}

/**
 * Hook for managing sequential requirements across all steps
 * This provides the global "one step at a time" logic
 */
export function useSequentialRequirements({
  requirements,
  hints,
  stepId,
  sectionId,
  targetAction,
  isSequence = false,
}: UseRequirementsCheckerProps): UseRequirementsCheckerReturn {
  const uniqueId = sectionId ? `section-${sectionId}` : stepId ? `step-${stepId}` : `fallback-${Date.now()}`;
  const manager = SequentialRequirementsManager.getInstance();
  const basicChecker = useRequirementsChecker({ requirements, hints, stepId, sectionId, targetAction, isSequence });

  // Local state to force re-renders when manager state changes
  const [, forceUpdate] = useState({});

  // Register this step with the manager
  useEffect(() => {
    manager.registerStep(uniqueId, isSequence);
    return () => {
      // Cleanup could be added here if needed
    };
  }, [uniqueId, isSequence, manager]);

  // Subscribe to global state changes with debouncing to prevent infinite loops
  useEffect(() => {
    let timeoutId: number | null = null;

    const unsubscribe = manager.subscribe(() => {
      // Debounce the re-render to prevent rapid-fire updates
      if (timeoutId) {
        clearTimeout(timeoutId);
      }

      timeoutId = window.setTimeout(() => {
        forceUpdate({});
        timeoutId = null;
      }, 25); // Reduced debounce for faster UI updates
    });

    return () => {
      if (timeoutId) {
        clearTimeout(timeoutId);
      }
      unsubscribe();
    };
    // eslint-disable-next-line react-hooks/exhaustive-deps
  }, [uniqueId]); // Use uniqueId instead of manager to prevent subscription loops

  // Enhanced check that considers sequential state
  const checkRequirements = useCallback(async () => {
    // If this step is already completed, don't re-evaluate it - preserve completion state
    if (basicChecker.isCompleted) {
      if (process.env.NODE_ENV === 'development') {
        console.warn(`⏭️ Step ${uniqueId} skipped re-evaluation (already completed)`);
      }
      return;
    }

    // Section steps always get Trust but Verify (they are independent)
    if (isSequence) {
      await basicChecker.checkRequirements();
      return;
    }

    // For regular steps, determine sequential position using simple ID sorting
    // Now that we have predictable step IDs (step-1, step-2, etc.), sorting works properly
    const regularSteps = Array.from(manager['steps'].entries())
      .filter(([id]) => !id.startsWith('section-'))
      .sort(([a], [b]) => {
        // Extract step numbers for proper numerical sorting
        const aNum = parseInt(a.replace('step-', ''), 10);
        const bNum = parseInt(b.replace('step-', ''), 10);
        return aNum - bNum;
      });

    const currentIndex = regularSteps.findIndex(([id]) => id === uniqueId);

    // Check if this is the first regular step OR all previous steps are completed
    const isFirstStep = currentIndex === 0;
    const allPreviousCompleted =
      currentIndex > 0 && regularSteps.slice(0, currentIndex).every(([, state]) => state.isCompleted);

    if (isFirstStep || allPreviousCompleted) {
      // This step can be enabled - check its actual requirements
      await basicChecker.checkRequirements();
      // The basicChecker will update the manager with the actual requirement results
    } else {
      // This step should be disabled due to sequential dependency
      const sequentialError = 'Previous steps must be completed first';
      const sequentialExplanation = 'Complete the previous steps in order before this one becomes available.';

      manager.updateStep(uniqueId, {
        isEnabled: false,
        isCompleted: basicChecker.isCompleted,
        isChecking: false,
        error: sequentialError,
        explanation: sequentialExplanation,
      });
    }

    // Don't call updateSequentialState here as it triggers listeners
    // The state is already updated via manager.updateStep above
  }, [basicChecker, manager, uniqueId, isSequence]);

  // Register the checkRequirements function for reactive re-checking
  useEffect(() => {
    const unregisterChecker = manager.registerStepCheckerByID(uniqueId, () => {
      checkRequirements();
    });

    return () => {
      unregisterChecker();
    };
  }, [manager, checkRequirements, uniqueId]);

  const markCompleted = useCallback(() => {
    // Just delegate to the basic checker - it will update the manager directly
    basicChecker.markCompleted();

    // Additional reactive check for section dependencies
    // The basic checker handles section-level reactive checks, but we ensure
    // all dependent steps get re-evaluated
    setTimeout(() => {
      manager.triggerReactiveCheck();
    }, 150); // Slightly longer delay to ensure basic checker's timeout completes first
  }, [basicChecker, manager]);

  // Get current state from manager (which includes sequential logic)
  const managerState = manager.getStepState(uniqueId);
  const currentState = managerState || basicChecker;

  // Debug the final state being returned to components (reduced logging)
  if (process.env.NODE_ENV === 'development' && Math.random() < 0.05) {
    console.warn(`🏁 Final state sample for ${uniqueId.substring(0, 20)}...:`, {
      enabled: currentState.isEnabled,
      completed: currentState.isCompleted,
      checking: currentState.isChecking,
      hasError: !!currentState.error,
    });
  }

  return {
    ...currentState,
    checkRequirements,
    markCompleted,
    reset: basicChecker.reset,
    triggerReactiveCheck: () => manager.triggerReactiveCheck(),
  };
}<|MERGE_RESOLUTION|>--- conflicted
+++ resolved
@@ -2,10 +2,7 @@
 import { getRequirementExplanation } from './requirement-explanations';
 import { useInteractiveElements } from './interactive.hook';
 import { RequirementsCheckResult } from './requirements-checker.utils';
-<<<<<<< HEAD
-=======
 import { INTERACTIVE_CONFIG } from '../constants/interactive-config';
->>>>>>> 72cc91e8
 
 /**
  * Wait for React state updates to complete before proceeding
