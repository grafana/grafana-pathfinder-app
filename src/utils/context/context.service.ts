--- conflicted
+++ resolved
@@ -258,26 +258,7 @@
         };
       }
 
-<<<<<<< HEAD
       const bundledRecommendations = this.getBundledInteractiveRecommendations(contextData);
-=======
-      const isCloud = config.bootData.settings.buildInfo.versionString.startsWith('Grafana Cloud');
-
-      const payload: ContextPayload = {
-        path: contextData.currentPath,
-        datasources: contextData.dataSources.map((ds) => ds.type.toLowerCase()),
-        tags: contextData.tags,
-        user_id: isCloud ? config.bootData.user.analytics.identifier : 'oss-user',
-        user_role: config.bootData.user.orgRole || 'Viewer',
-        platform: isCloud ? 'cloud' : 'oss',
-      };
-
-      const response = await fetch(`${getRecommenderServiceUrl()}/recommend`, {
-        method: 'POST',
-        headers: { 'Content-Type': 'application/json' },
-        body: JSON.stringify(payload),
-      });
->>>>>>> 9f4aaeb2
 
       if (!isRecommenderEnabled(pluginConfig)) {
         return this.getFallbackRecommendations(contextData, bundledRecommendations);
@@ -320,11 +301,13 @@
   ): Promise<{ recommendations: Recommendation[]; error: string | null }> {
     const configWithDefaults = getConfigWithDefaults(pluginConfig);
 
+    const isCloud = config.bootData.settings.buildInfo.versionString.startsWith('Grafana Cloud');
+    
     const payload: ContextPayload = {
       path: contextData.currentPath,
       datasources: contextData.dataSources.map((ds) => ds.type.toLowerCase()),
       tags: contextData.tags,
-      user_id: config.bootData.user.analytics.identifier,
+      user_id: isCloud ? config.bootData.user.analytics.identifier : 'oss-user',
       user_role: config.bootData.user.orgRole || 'Viewer',
       platform: this.getCurrentPlatform(),
     };
