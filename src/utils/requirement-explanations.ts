--- conflicted
+++ resolved
@@ -154,7 +154,6 @@
 
   // Fallback
   return 'Requirements not met. Please check the page state and try again.';
-<<<<<<< HEAD
 } 
 
 /**
@@ -174,6 +173,4 @@
 
   // Fallback
   return 'Verification failed. The expected result was not achieved. Please review the step and try again.';
-=======
->>>>>>> dfcca8ad
 }