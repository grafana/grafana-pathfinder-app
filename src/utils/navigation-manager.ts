import { waitForReactUpdates } from './requirements-checker.hook';
import { INTERACTIVE_CONFIG } from '../constants/interactive-config';
import logoSvg from '../img/logo.svg';

export interface NavigationOptions {
  checkContext?: boolean;
  logWarnings?: boolean;
  ensureDocked?: boolean;
}

export class NavigationManager {
  /**
   * Ensure element is visible in the viewport by scrolling it into view
   *
   * @param element - The element to make visible
   * @returns Promise that resolves when element is visible in viewport
   *
   * @example
   * ```typescript
   * await navigationManager.ensureElementVisible(hiddenElement);
   * // Element is now visible and centered in viewport
   * ```
   */
  async ensureElementVisible(element: HTMLElement): Promise<void> {
    // Check if element is visible in viewport
    const rect = element.getBoundingClientRect();
    const isVisible =
      rect.top >= 0 &&
      rect.left >= 0 &&
      rect.bottom <= (window.innerHeight || document.documentElement.clientHeight) &&
      rect.right <= (window.innerWidth || document.documentElement.clientWidth);

    if (!isVisible) {
      console.warn('📜 Scrolling element into view for better visibility');
      element.scrollIntoView({
        behavior: 'smooth',
        block: 'center',
        inline: 'center',
      });

      // Wait for scroll animation to complete using DOM settling detection
      // await waitForReactUpdates();
      // await new Promise(resolve => setTimeout(resolve, 1000));
      await this.waitForScrollComplete(element);
    }
  }

  private waitForScrollComplete(
    element: HTMLElement,
    fallbackTimeout = INTERACTIVE_CONFIG.delays.navigation.scrollFallbackTimeout
  ): Promise<void> {
    return new Promise((resolve) => {
      let scrollTimeout: NodeJS.Timeout;
      let fallbackTimeoutId: NodeJS.Timeout;

      const handleScroll = () => {
        clearTimeout(scrollTimeout);
        scrollTimeout = setTimeout(() => {
          // Clean up event listener
          element.removeEventListener('scroll', handleScroll);
          clearTimeout(fallbackTimeoutId);
          resolve();
        }, INTERACTIVE_CONFIG.delays.navigation.scrollTimeout);
      };

      // Add event listener
      element.addEventListener('scroll', handleScroll);

      // Fallback timeout with cleanup
      fallbackTimeoutId = setTimeout(() => {
        // Clean up event listener
        element.removeEventListener('scroll', handleScroll);
        clearTimeout(scrollTimeout);
        resolve();
      }, fallbackTimeout);
    });
  }

  /**
   * Highlight an element with visual feedback
   *
   * @param element - The element to highlight
   * @returns Promise that resolves when highlighting is complete
   */
  async highlight(element: HTMLElement): Promise<HTMLElement> {
    return this.highlightWithComment(element);
  }

  /**
   * Highlight an element with optional comment box
   *
   * @param element - The element to highlight
   * @param comment - Optional comment text to display in a comment box
   * @returns Promise that resolves when highlighting is complete
   */
  async highlightWithComment(element: HTMLElement, comment?: string): Promise<HTMLElement> {
    if (comment) {
      console.warn(`🎨 NavigationManager showing comment box:`, comment.substring(0, 50) + '...');
    }

    // First, ensure navigation is open and element is visible
    await this.ensureNavigationOpen(element);
    await this.ensureElementVisible(element);

    // Add highlight class for better styling
    element.classList.add('interactive-highlighted');

    // Create a highlight outline element
    const highlightOutline = document.createElement('div');
<<<<<<< HEAD
    highlightOutline.className = 'interactive-highlight-outline';
=======
    highlightOutline.className = 'interactive-highlight-outline'; // Always use animated version
>>>>>>> 72cc91e8

    // Position the outline around the target element using CSS custom properties
    const rect = element.getBoundingClientRect();
    const scrollTop = window.scrollY || document.documentElement.scrollTop;
    const scrollLeft = window.scrollX || document.documentElement.scrollLeft;

    // Use CSS custom properties instead of inline styles to avoid CSP violations
    highlightOutline.style.setProperty('--highlight-top', `${rect.top + scrollTop - 4}px`);
    highlightOutline.style.setProperty('--highlight-left', `${rect.left + scrollLeft - 4}px`);
    highlightOutline.style.setProperty('--highlight-width', `${rect.width + 8}px`);
    highlightOutline.style.setProperty('--highlight-height', `${rect.height + 8}px`);

    document.body.appendChild(highlightOutline);

<<<<<<< HEAD
    // Remove highlight after animation completes using DOM settling detection
    setTimeout(() => {
      element.classList.remove('interactive-highlighted');
      if (highlightOutline.parentNode) {
        highlightOutline.parentNode.removeChild(highlightOutline);
      }
    }, INTERACTIVE_CONFIG.delays.technical.highlight); // Use configuration instead of magic number
=======
    // Create comment box if comment is provided
    let commentBox: HTMLElement | null = null;
    if (comment && comment.trim()) {
      commentBox = this.createCommentBox(comment, rect, scrollTop, scrollLeft);
      document.body.appendChild(commentBox);
    }

    // Determine delay: sync with highlight animation timing
    const delay = INTERACTIVE_CONFIG.delays.technical.highlight;

    // For normal highlights, let CSS animation handle the highlight removal
    // For comments, we need to manually remove both after extended duration
    if (comment && comment.trim()) {
      setTimeout(() => {
        element.classList.remove('interactive-highlighted');
        if (highlightOutline.parentNode) {
          highlightOutline.parentNode.removeChild(highlightOutline);
        }
        // Add pop-out animation to comment box before removing
        if (commentBox && commentBox.parentNode) {
          commentBox.classList.add('comment-box-exit');
          setTimeout(() => {
            if (commentBox.parentNode) {
              commentBox.parentNode.removeChild(commentBox);
            }
          }, INTERACTIVE_CONFIG.delays.navigation.commentExitAnimation); // Short delay for exit animation
        }
      }, delay);
    } else {
      // For highlights without comments, let CSS animation handle timing
      // But still clean up the DOM element after animation completes
      setTimeout(() => {
        element.classList.remove('interactive-highlighted');
        if (highlightOutline.parentNode) {
          highlightOutline.parentNode.removeChild(highlightOutline);
        }
      }, INTERACTIVE_CONFIG.delays.technical.highlight);
    }
>>>>>>> 72cc91e8

    return element;
  }

  /**
   * Create a themed comment box positioned near the highlighted element
   */
  private createCommentBox(comment: string, targetRect: DOMRect, scrollTop: number, scrollLeft: number): HTMLElement {
    const commentBox = document.createElement('div');
    commentBox.className = 'interactive-comment-box';

    // Create content structure with logo and text
    const content = document.createElement('div');
    content.className = 'interactive-comment-content interactive-comment-glow';

    // Create logo container
    const logoContainer = document.createElement('div');
    logoContainer.className = 'interactive-comment-logo';

    // Create img element to reference the logo.svg file (imported at top)
    const logoImg = document.createElement('img');
    logoImg.src = logoSvg;
    logoImg.width = 20;
    logoImg.height = 20;
    logoImg.alt = 'Grafana';
    logoImg.style.display = 'block';

    logoContainer.appendChild(logoImg);

    // Create text container with HTML support
    const textContainer = document.createElement('div');
    textContainer.className = 'interactive-comment-text';
    textContainer.innerHTML = comment; // Use innerHTML to support rich HTML content

    // Create content wrapper
    const contentWrapper = document.createElement('div');
    contentWrapper.className = 'interactive-comment-wrapper';
    contentWrapper.appendChild(logoContainer);
    contentWrapper.appendChild(textContainer);

    content.appendChild(contentWrapper);

    const arrow = document.createElement('div');
    arrow.className = 'interactive-comment-arrow';

    commentBox.appendChild(content);
    commentBox.appendChild(arrow);

    // Position comment box (to the right of the target, or left if no space)
    const commentWidth = 250; // Fixed width for consistency
    const commentHeight = 60; // Estimated height, will be auto-adjusted
    const margin = 16; // Space between target and comment

    let left = targetRect.right + scrollLeft + margin;
    let arrowPosition = 'left';

    // If comment box would go off-screen to the right, position it to the left
    if (left + commentWidth > window.innerWidth) {
      left = targetRect.left + scrollLeft - commentWidth - margin;
      arrowPosition = 'right';
    }

    // If still off-screen, center it above/below the target
    if (left < 0) {
      left = targetRect.left + scrollLeft + (targetRect.width - commentWidth) / 2;
      arrowPosition = 'bottom';
      // Position above the target
      commentBox.style.setProperty('--comment-top', `${targetRect.top + scrollTop - commentHeight - margin}px`);
    } else {
      // Vertically center with the target
      const top = targetRect.top + scrollTop + (targetRect.height - commentHeight) / 2;
      commentBox.style.setProperty('--comment-top', `${top}px`);
    }

    // Set position using CSS custom properties
    commentBox.style.setProperty('--comment-left', `${Math.max(8, left)}px`);
    commentBox.style.setProperty('--comment-arrow-position', arrowPosition);

    return commentBox;
  }

  /**
   * Ensure navigation is open if the target element is in the navigation area
   *
   * @param element - The target element that may require navigation to be open
   * @returns Promise that resolves when navigation is open and accessible
   *
   * @example
   * ```typescript
   * await navigationManager.ensureNavigationOpen(targetElement);
   * // Navigation menu is now open and docked if needed
   * ```
   */
  async ensureNavigationOpen(element: HTMLElement): Promise<void> {
    return this.openAndDockNavigation(element, {
      checkContext: true, // Only run if element is in navigation
      logWarnings: false, // Silent operation
      ensureDocked: true, // Always dock if open
    });
  }

  /**
   * Fix navigation requirements by opening and docking the navigation menu
   * This function can be called by the "Fix this" button for navigation requirements
   */
  async fixNavigationRequirements(): Promise<void> {
    return this.openAndDockNavigation(undefined, {
      checkContext: false, // Always run regardless of element
      logWarnings: true, // Verbose logging
      ensureDocked: true, // Always dock if open
    });
  }

  /**
   * Interactive steps that use the nav require that it be open.  This function will ensure
   * that it's open so that other steps can be executed.
   * @param element - The element that may require navigation to be open
   * @param options - The options for the navigation
   * @param options.checkContext - Whether to check if the element is within navigation (default false)
   * @param options.logWarnings - Whether to log warnings (default true)
   * @param options.ensureDocked - Whether to ensure the navigation is docked when we're done. (default true)
   * @returns Promise that resolves when navigation is properly configured
   */
  async openAndDockNavigation(element?: HTMLElement, options: NavigationOptions = {}): Promise<void> {
    const { checkContext = false, logWarnings = true, ensureDocked = true } = options;

    // Check if element is within navigation (only if checkContext is true)
    if (checkContext && element) {
      const isInNavigation = element.closest('nav, [class*="nav"], [class*="menu"], [class*="sidebar"]') !== null;
      if (!isInNavigation) {
        return;
      }
    }

    // Look for the mega menu toggle button
    const megaMenuToggle = document.querySelector('#mega-menu-toggle') as HTMLButtonElement;
    if (!megaMenuToggle) {
      if (logWarnings) {
        console.warn('⚠️ Mega menu toggle button not found');
      }
      return;
    }

    // Check if navigation appears to be closed
    const ariaExpanded = megaMenuToggle.getAttribute('aria-expanded');
    const isNavClosed = ariaExpanded === 'false' || ariaExpanded === null;

    if (isNavClosed) {
      if (logWarnings) {
        console.warn('🔄 Opening navigation menu for interactive element access');
      }
      megaMenuToggle.click();

      await waitForReactUpdates();

      const dockMenuButton = document.querySelector('#dock-menu-button') as HTMLButtonElement;
      if (dockMenuButton) {
        if (logWarnings) {
          console.warn('📌 Docking navigation menu to keep it in place');
        }
        dockMenuButton.click();

        await waitForReactUpdates();
        return;
      } else {
        if (logWarnings) {
          console.warn('⚠️ Dock menu button not found, navigation will remain in modal mode');
        }
        return;
      }
    } else if (ensureDocked) {
      // Navigation is already open, just try to dock it if needed
      const dockMenuButton = document.querySelector('#dock-menu-button') as HTMLButtonElement;
      if (dockMenuButton) {
        if (logWarnings) {
          console.warn('📌 Navigation already open, ensuring it is docked');
        }
        dockMenuButton.click();
        await waitForReactUpdates();
        return;
      } else {
        if (logWarnings) {
          console.warn('✅ Navigation already open and accessible');
        }
        return;
      }
    }

    return;
  }
}<|MERGE_RESOLUTION|>--- conflicted
+++ resolved
@@ -107,11 +107,7 @@
 
     // Create a highlight outline element
     const highlightOutline = document.createElement('div');
-<<<<<<< HEAD
-    highlightOutline.className = 'interactive-highlight-outline';
-=======
     highlightOutline.className = 'interactive-highlight-outline'; // Always use animated version
->>>>>>> 72cc91e8
 
     // Position the outline around the target element using CSS custom properties
     const rect = element.getBoundingClientRect();
@@ -126,15 +122,6 @@
 
     document.body.appendChild(highlightOutline);
 
-<<<<<<< HEAD
-    // Remove highlight after animation completes using DOM settling detection
-    setTimeout(() => {
-      element.classList.remove('interactive-highlighted');
-      if (highlightOutline.parentNode) {
-        highlightOutline.parentNode.removeChild(highlightOutline);
-      }
-    }, INTERACTIVE_CONFIG.delays.technical.highlight); // Use configuration instead of magic number
-=======
     // Create comment box if comment is provided
     let commentBox: HTMLElement | null = null;
     if (comment && comment.trim()) {
@@ -173,7 +160,6 @@
         }
       }, INTERACTIVE_CONFIG.delays.technical.highlight);
     }
->>>>>>> 72cc91e8
 
     return element;
   }
