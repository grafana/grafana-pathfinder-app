import React, { useState, useCallback, useMemo, useEffect, useRef } from 'react';
import { Button } from '@grafana/ui';

import { useInteractiveElements } from '../../../interactive.hook';
import { useStepChecker } from '../../../step-checker.hook';
import { InteractiveStep } from './interactive-step';
import { InteractiveMultiStep } from './interactive-multi-step';
import { INTERACTIVE_CONFIG } from '../../../../constants/interactive-config';

// Shared type definitions
export interface BaseInteractiveProps {
  requirements?: string;
  objectives?: string;
  hints?: string;
  onComplete?: () => void;
  disabled?: boolean;
  className?: string;
}

export interface InteractiveStepProps extends BaseInteractiveProps {
  targetAction: 'button' | 'highlight' | 'formfill' | 'navigate' | 'sequence';
  refTarget: string;
  targetValue?: string;
<<<<<<< HEAD
  postVerify?: string;
=======
  targetComment?: string;
  doIt?: boolean; // Control whether "Do it" button appears (defaults to true)
>>>>>>> dfcca8ad
  title?: string;
  description?: string;
  children?: React.ReactNode;

  // New unified state management props (added by parent)
  stepId?: string;
  isEligibleForChecking?: boolean;
  isCompleted?: boolean;
  isCurrentlyExecuting?: boolean;
  onStepComplete?: (stepId: string) => void;
  onStepReset?: (stepId: string) => void; // Signal to parent that step should be reset
  resetTrigger?: number; // Signal from parent to reset local completion state
}

export interface InteractiveSectionProps extends BaseInteractiveProps {
  title: string;
  description?: string;
  children: React.ReactNode;
  isSequence?: boolean;
  id?: string; // HTML id attribute for section identification
}

// Types for unified state management
export interface StepInfo {
  stepId: string;
  element: React.ReactElement<InteractiveStepProps> | React.ReactElement<any>;
  index: number;
  targetAction?: string; // Optional for multi-step
  refTarget?: string; // Optional for multi-step
  targetValue?: string;
  targetComment?: string; // Optional comment to show during execution
  requirements?: string;
  postVerify?: string;
  isMultiStep: boolean; // Flag to identify component type
}

// Simple counter for sequential section IDs
let interactiveSectionCounter = 0;

// Function to reset counters (can be called when new content loads)
export function resetInteractiveCounters() {
  interactiveSectionCounter = 0;
}

export function InteractiveSection({
  title,
  description,
  children,
  isSequence = false,
  requirements,
  objectives,
  hints,
  onComplete,
  disabled = false,
  className,
  id, // HTML id attribute from parsed content
}: InteractiveSectionProps) {
  // Use provided HTML id or generate sequential fallback
  const sectionId = useMemo(() => {
    if (id) {
      // Use the HTML id attribute, prefixed with section- for consistency
      const generatedId = `section-${id}`;
      console.warn(`🏷️ InteractiveSection using HTML id: ${generatedId} (from HTML id="${id}")`);
      return generatedId;
    }
    // Fallback to sequential ID for sections without explicit id
    interactiveSectionCounter++;
    const generatedId = `section-${interactiveSectionCounter}`;
    console.warn(`🏷️ InteractiveSection using sequential id: ${generatedId} (no HTML id provided)`);
    return generatedId;
  }, [id]);

  // Sequential state management
  const [completedSteps, setCompletedSteps] = useState(new Set<string>());
  const [currentlyExecutingStep, setCurrentlyExecutingStep] = useState<string | null>(null);
  const [isRunning, setIsRunning] = useState(false);
  const [currentStepIndex, setCurrentStepIndex] = useState(0); // Track next uncompleted step
  const [resetTrigger, setResetTrigger] = useState(0); // Trigger to reset child steps

  // --- Persistence helpers (restore across refresh) ---
  const getContentKey = useCallback((): string => {
    try {
      const tabId = (window as any).__DocsPluginActiveTabId as string | undefined;
      const tabUrl = (window as any).__DocsPluginActiveTabUrl as string | undefined;
      const contentKey = (window as any).__DocsPluginContentKey as string | undefined;
      // Prefer tabId for uniqueness across multiple open tutorials
      if (tabId && tabId.length > 0) {
        return `tab:${tabId}`;
      }
      if (tabUrl && tabUrl.length > 0) {
        return tabUrl;
      }
      if (contentKey && contentKey.length > 0) {
        return contentKey;
      }
    } catch {
      // no-op
    }
    // Fallback: use current location
    return typeof window !== 'undefined' ? window.location.pathname : 'unknown';
  }, []);

  const getStorageKey = useCallback(() => {
    const contentKey = getContentKey();
    return `docsPlugin:completedSteps:${contentKey}:${sectionId}`;
  }, [getContentKey, sectionId]);

  // Load persisted completed steps on mount/section change (declared after stepComponents)

  const persistCompletedSteps = useCallback(
    (ids: Set<string>) => {
      try {
        const key = getStorageKey();
        localStorage.setItem(key, JSON.stringify(Array.from(ids)));
      } catch {
        // ignore persistence errors
      }
    },
    [getStorageKey]
  );

  // Use ref for cancellation to avoid closure issues
  const isCancelledRef = useRef(false);

  // Store refs to multistep components for section-level execution
  const multiStepRefs = useRef<Map<string, { executeStep: () => Promise<boolean> }>>(new Map());

  // Get the interactive functions from the hook
<<<<<<< HEAD
  const { 
    executeInteractiveAction, 
    startSectionBlocking, 
    stopSectionBlocking,
    checkPostconditionsFromString,
  } = useInteractiveElements();
  
=======
  const { executeInteractiveAction, startSectionBlocking, stopSectionBlocking } = useInteractiveElements();

>>>>>>> dfcca8ad
  // Create cancellation handler
  const handleSectionCancel = useCallback(() => {
    console.warn(`🛑 Section cancelled by user: ${sectionId}`);
    isCancelledRef.current = true; // Set ref for immediate access
    // The running loop will detect this and break
  }, [sectionId]);

  // Use executeInteractiveAction directly (no wrapper needed)
  // Section-level blocking is managed separately at the section level

  // Extract step information from children first (needed for completion calculation)
  const stepComponents = useMemo((): StepInfo[] => {
    const steps: StepInfo[] = [];

    React.Children.forEach(children, (child, index) => {
      if (React.isValidElement(child) && (child as any).type === InteractiveStep) {
        const props = child.props as InteractiveStepProps;
        const stepId = `${sectionId}-step-${index + 1}`;

        steps.push({
          stepId,
          element: child as React.ReactElement<InteractiveStepProps>,
          index,
          targetAction: props.targetAction,
          refTarget: props.refTarget,
          targetValue: props.targetValue,
          targetComment: props.targetComment,
          requirements: props.requirements,
          postVerify: props.postVerify,
          isMultiStep: false,
        });
      } else if (React.isValidElement(child) && (child as any).type === InteractiveMultiStep) {
        const props = child.props as any; // InteractiveMultiStepProps
        const stepId = `${sectionId}-multistep-${index + 1}`;

        steps.push({
          stepId,
          element: child as React.ReactElement<any>,
          index,
          targetAction: undefined, // Multi-step handles internally
          refTarget: undefined,
          targetValue: undefined,
          requirements: props.requirements,
          isMultiStep: true,
        });
      }
    });

    return steps;
  }, [children, sectionId]);

  // Load persisted completed steps on mount/section change (declared after stepComponents)
  useEffect(() => {
    try {
      const key = getStorageKey();
      const raw = localStorage.getItem(key);
      if (raw) {
        const parsed: string[] = JSON.parse(raw);
        // Only keep steps that exist in current content
        const validIds = new Set(stepComponents.map((s) => s.stepId));
        const filtered = parsed.filter((id) => validIds.has(id));
        if (filtered.length > 0) {
          const restored = new Set(filtered);
          setCompletedSteps(restored);
          // Move index to next uncompleted
          const nextIdx = stepComponents.findIndex((s) => !restored.has(s.stepId));
          setCurrentStepIndex(nextIdx === -1 ? stepComponents.length : nextIdx);
        }
      }
    } catch {
      // ignore persistence errors
    }
  }, [getStorageKey, stepComponents]);

  // if (objectives) {
  //   console.log("🔍 [DEBUG] InteractiveSection: " + sectionId + " objectives", objectives);
  // }

  // Calculate base completion (steps completed) - needed for completion logic
  const stepsCompleted = stepComponents.length > 0 && completedSteps.size >= stepComponents.length;

  // Add objectives checking for section - disable if steps are already completed
  const objectivesChecker = useStepChecker({
    objectives,
    stepId: sectionId,
    isEligibleForChecking: !stepsCompleted, // Stop checking once steps are done
  });

  // UNIFIED completion calculation - objectives always win (clarification 1, 2)
  const isCompletedByObjectives = objectivesChecker.completionReason === 'objectives';
  const isCompleted = isCompletedByObjectives || stepsCompleted;

  // Debug logging for section completion tracking
  useEffect(() => {
    console.warn(`📊 Section completion status for ${sectionId}:`, {
      isCompleted,
      isCompletedByObjectives,
      stepsCompleted,
      completedStepsCount: completedSteps.size,
      totalSteps: stepComponents.length,
      completedStepIds: Array.from(completedSteps),
    });
  }, [
    isCompleted,
    isCompletedByObjectives,
    stepsCompleted,
    completedSteps.size,
    stepComponents.length,
    sectionId,
    completedSteps,
  ]);

  // When section objectives are met, mark all child steps as complete (clarification 2, 16)
  useEffect(() => {
    if (isCompletedByObjectives && stepComponents.length > 0) {
      const allStepIds = new Set(stepComponents.map((step) => step.stepId));

      if (completedSteps && completedSteps.size !== allStepIds.size) {
        setCompletedSteps(allStepIds);
        setCurrentStepIndex(stepComponents.length); // Mark as all completed
        console.log(
          `✅ Section objectives met for ${sectionId}, marking all ${allStepIds.size} child steps as complete`
        );
      }
    }
  }, [isCompletedByObjectives, stepComponents, sectionId, completedSteps]);

  // Trigger reactive checks when section completion status changes
  useEffect(() => {
    if (isCompleted && stepComponents.length > 0) {
      // Import and use the SequentialRequirementsManager to trigger reactive checks
      import('../../../requirements-checker.hook').then(({ SequentialRequirementsManager }) => {
        const manager = SequentialRequirementsManager.getInstance();

        // Trigger reactive check for all steps that might depend on this section
        manager.triggerReactiveCheck();

        // Also trigger DOM event for any steps listening for section completion
        const completionEvent = new CustomEvent('section-completed', {
          detail: { sectionId },
        });
        document.dispatchEvent(completionEvent);

        // Multiple delayed triggers to ensure dependent steps get unlocked
        setTimeout(() => {
          manager.triggerReactiveCheck();
          document.dispatchEvent(completionEvent);
        }, 100);
        setTimeout(() => {
          manager.triggerReactiveCheck();
        }, 300);
      });
    }
  }, [isCompleted, sectionId, stepComponents.length]);

  // Calculate which step is eligible for checking (sequential logic)
  const getStepEligibility = useCallback(
    (stepIndex: number) => {
      // First step is always eligible (Trust but Verify)
      if (stepIndex === 0) {
        return true;
      }

      // Subsequent steps are eligible if all previous steps are completed
      for (let i = 0; i < stepIndex; i++) {
        const prevStepId = stepComponents[i].stepId;
        if (!completedSteps.has(prevStepId)) {
          return false;
        }
      }
      return true;
    },
    [completedSteps, stepComponents]
  );

  // Calculate resume information for button display
  const getResumeInfo = useCallback(() => {
    if (stepComponents.length === 0) {
      return { nextStepIndex: 0, remainingSteps: 0, isResume: false };
    }

    // Use currentStepIndex directly - no iteration needed!
    const nextStepIndex = currentStepIndex;

    // If currentStepIndex is beyond the end, it means all steps are completed
    const allCompleted = nextStepIndex >= stepComponents.length;
    const remainingSteps = allCompleted ? stepComponents.length : stepComponents.length - nextStepIndex;
    const isResume = !allCompleted && nextStepIndex > 0;

    return { nextStepIndex, remainingSteps, isResume };
  }, [stepComponents.length, currentStepIndex]);

  // Handle individual step completion
  const handleStepComplete = useCallback(
    (stepId: string, skipStateUpdate = false) => {
      console.warn(`🎯 Step completed in section ${sectionId}: ${stepId}`);

      if (!skipStateUpdate) {
        const newCompletedSteps = new Set([...completedSteps, stepId]);
        setCompletedSteps(newCompletedSteps);
      }
      setCurrentlyExecutingStep(null);

      // Advance currentStepIndex to the next uncompleted step
      const currentIndex = stepComponents.findIndex((step) => step.stepId === stepId);
      if (currentIndex >= 0) {
        setCurrentStepIndex(currentIndex + 1);
        console.warn(`📍 Next step index advanced to: ${currentIndex + 1}/${stepComponents.length}`);
      }

      // Check if all steps are completed (only when we actually updated the state)
      if (!skipStateUpdate) {
        const newCompletedSteps = new Set([...completedSteps, stepId]);
        // Persist
        persistCompletedSteps(newCompletedSteps);
        const allStepsCompleted = newCompletedSteps.size >= stepComponents.length;
        console.warn(`📊 Section completion check for ${sectionId}:`, {
          newCompletedCount: newCompletedSteps.size,
          totalSteps: stepComponents.length,
          allStepsCompleted,
          completedStepIds: Array.from(newCompletedSteps),
        });

        if (allStepsCompleted) {
          console.warn(`🏁 All steps completed in section: ${sectionId}`);
          onComplete?.();
        }
      }
    },
    [completedSteps, stepComponents, sectionId, onComplete, persistCompletedSteps]
  );

  // Handle individual step reset (redo functionality)
  const handleStepReset = useCallback(
    (stepId: string) => {
      console.log(`🔄 Step reset requested: ${stepId}`);
      setCompletedSteps((prev) => {
        const newSet = new Set(prev);
        newSet.delete(stepId);
        // Persist removal
        persistCompletedSteps(newSet);
        return newSet;
      });

      // Move currentStepIndex back if we're resetting an earlier step
      const resetIndex = stepComponents.findIndex((step) => step.stepId === stepId);
      if (resetIndex >= 0 && resetIndex < currentStepIndex) {
        setCurrentStepIndex(resetIndex);
        console.log(`📍 Step index moved back to: ${resetIndex}/${stepComponents.length}`);
      }

      // Also clear currently executing step if it matches
      if (currentlyExecutingStep === stepId) {
        setCurrentlyExecutingStep(null);
      }
    },
    [currentlyExecutingStep, stepComponents, currentStepIndex, persistCompletedSteps]
  );

  // Execute a single step (shared between individual and sequence execution)
  const executeStep = useCallback(
    async (stepInfo: StepInfo): Promise<boolean> => {
      // For multi-step components, call their executeStep method via stored ref
      if (stepInfo.isMultiStep) {
        console.log(`🔄 Executing multi-step via stored ref: ${stepInfo.stepId}`);
        const multiStepRef = multiStepRefs.current.get(stepInfo.stepId);

        if (multiStepRef?.executeStep) {
          try {
            return await multiStepRef.executeStep();
          } catch (error) {
            console.error(`❌ Multi-step execution failed: ${stepInfo.stepId}`, error);
            return false;
          }
        } else {
          console.error(`❌ Multi-step ref not found for: ${stepInfo.stepId}`);
          return false;
        }
      }

      console.log(`🚀 Executing step: ${stepInfo.stepId} (${stepInfo.targetAction}: ${stepInfo.refTarget})`);

      try {
        // Execute the action using existing interactive logic
        await executeInteractiveAction(
          stepInfo.targetAction!,
          stepInfo.refTarget!,
          stepInfo.targetValue,
          'do',
          stepInfo.targetComment
        );

        return true;
      } catch (error) {
        console.error(`❌ Step execution failed: ${stepInfo.stepId}`, error);
        return false;
      }
<<<<<<< HEAD
    }
    
    console.log(`🚀 Executing step: ${stepInfo.stepId} (${stepInfo.targetAction}: ${stepInfo.refTarget})`);
    
    try {
      // Execute the action using existing interactive logic
      await executeInteractiveAction(
        stepInfo.targetAction!,
        stepInfo.refTarget!,
        stepInfo.targetValue,
        'do'
      );
      
      // Prefer explicit postVerify over generic requirements for post-checking
      const postConditions = (stepInfo.postVerify && stepInfo.postVerify.trim() !== '')
        ? stepInfo.postVerify
        : stepInfo.requirements;
      if (postConditions && postConditions.trim() !== '') {
        const result = await checkPostconditionsFromString(
          postConditions,
          stepInfo.targetAction || 'button',
          stepInfo.refTarget || '',
          stepInfo.targetValue,
          stepInfo.stepId
        );
        if (!result.pass) {
          console.warn(`⛔ Post-verify failed for ${stepInfo.stepId}:`, result.error);
          return false;
        }
      }
      
      return true;
    } catch (error) {
      console.error(`❌ Step execution failed: ${stepInfo.stepId}`, error);
      return false;
    }
  }, [executeInteractiveAction]);
=======
    },
    [executeInteractiveAction]
  );
>>>>>>> dfcca8ad

  // Handle sequence execution (do section)
  const handleDoSection = useCallback(async () => {
    if (disabled || isRunning || stepComponents.length === 0) {
      return;
    }

    console.log(`🚀 Starting section sequence: ${sectionId} (${stepComponents.length} steps)`);
    setIsRunning(true);

    isCancelledRef.current = false; // Reset ref as well

    // Use currentStepIndex as the starting point - much more efficient!
    let startIndex = currentStepIndex;

    // If currentStepIndex is beyond the end, it means all steps are completed - reset for full re-run
    if (startIndex >= stepComponents.length) {
      console.log(`🔄 All steps completed, resetting for full re-run: ${sectionId}`);
      setCompletedSteps(new Set());
      setCurrentStepIndex(0);
      startIndex = 0;
    } else if (startIndex > 0) {
      console.log(
        `▶️ Resuming section from step ${startIndex + 1}/${stepComponents.length}: ${stepComponents[startIndex].stepId}`
      );
    }

    // Start section-level blocking (persists for entire section)
    const dummyData = {
      reftarget: `section-${sectionId}`,
      targetaction: 'section',
      targetvalue: undefined,
      requirements: undefined,
      tagName: 'section',
      textContent: title || 'Interactive Section',
      timestamp: Date.now(),
      isPartOfSection: true,
    };
    startSectionBlocking(sectionId, dummyData, handleSectionCancel);

    try {
      for (let i = startIndex; i < stepComponents.length; i++) {
        // Check for cancellation before each step
        if (isCancelledRef.current) {
          console.warn(`🛑 Section execution cancelled at step ${i + 1}/${stepComponents.length}`);
          console.warn(`📝 Current step "${stepComponents[i].stepId}" left incomplete`);
          break;
        }

        const stepInfo = stepComponents[i];
        setCurrentlyExecutingStep(stepInfo.stepId);

        // First, show the step (highlight it) - skip for multi-step components
        if (!stepInfo.isMultiStep) {
          console.log(`👁️ Showing step: ${stepInfo.stepId}`);
          await executeInteractiveAction(
            stepInfo.targetAction!,
            stepInfo.refTarget!,
            stepInfo.targetValue,
            'show',
            stepInfo.targetComment
          );

          // Wait for highlight to be visible and animation to complete
          // Check cancellation during wait
          for (let j = 0; j < INTERACTIVE_CONFIG.delays.section.showPhaseIterations; j++) {
            if (isCancelledRef.current) {
              break;
            }
            await new Promise((resolve) => setTimeout(resolve, INTERACTIVE_CONFIG.delays.section.baseInterval));
          }
          if (isCancelledRef.current) {
            continue;
          } // Skip to cancellation check at loop start
        }

        // Then, execute the step
        console.warn(`🚀 Executing step ${i + 1}/${stepComponents.length}: ${stepInfo.stepId}`);
        const success = await executeStep(stepInfo);
        console.warn(`📊 Step execution result for ${stepInfo.stepId}: ${success ? 'SUCCESS' : 'FAILED'}`);

        if (success) {
          // Mark step as completed immediately and persistently
          setCompletedSteps((prev) => {
            const newSet = new Set([...prev, stepInfo.stepId]);
            console.warn(
              `✅ Step ${stepInfo.stepId} marked as completed, total completed: ${newSet.size}/${stepComponents.length}`
            );
            return newSet;
          });

          // Also call the standard completion handler for other side effects (skip state update to avoid double-setting)
          handleStepComplete(stepInfo.stepId, true);

          // Wait between steps for visual feedback
          // Check cancellation during wait
          if (i < stepComponents.length - 1) {
            for (let j = 0; j < INTERACTIVE_CONFIG.delays.section.betweenStepsIterations; j++) {
              if (isCancelledRef.current) {
                break;
              }
              await new Promise((resolve) => setTimeout(resolve, INTERACTIVE_CONFIG.delays.section.baseInterval));
            }
          }
        } else {
          console.warn(
            `⚠️ Breaking section sequence at step ${i + 1}/${stepComponents.length} due to execution failure: ${
              stepInfo.stepId
            }`
          );
          console.warn(`❌ Failed step details:`, {
            stepId: stepInfo.stepId,
            targetAction: stepInfo.targetAction,
            refTarget: stepInfo.refTarget,
            targetValue: stepInfo.targetValue,
            isMultiStep: stepInfo.isMultiStep,
          });
          break;
        }
      }

      // Section sequence completed or cancelled
      if (isCancelledRef.current) {
        console.log(`🛑 Section sequence cancelled: ${sectionId}`);
      } else {
        console.log(`🏁 Section sequence completed: ${sectionId}`);

        // Ensure all steps are marked as completed when section execution finishes
        const allStepIds = new Set(stepComponents.map((step) => step.stepId));
        setCompletedSteps(allStepIds);
        setCurrentStepIndex(stepComponents.length);

        // Force re-evaluation of section completion state
        setTimeout(() => {
          // This will trigger the completion effects now that all steps are marked complete
        }, 100);
      }
    } catch (error) {
      console.error('Error running section sequence:', error);
    } finally {
      // Stop section-level blocking
      stopSectionBlocking(sectionId);
      setIsRunning(false);
      setCurrentlyExecutingStep(null);
      // Keep isCancelled state for UI feedback, will be reset on next run
    }
  }, [
    disabled,
    isRunning,
    stepComponents,
    sectionId,
    executeStep,
    executeInteractiveAction,
    handleStepComplete,
    startSectionBlocking,
    stopSectionBlocking,
    title,
    handleSectionCancel,
    currentStepIndex,
  ]);

  // Handle section reset (clear completed steps and reset individual step states)
  const handleResetSection = useCallback(() => {
    if (disabled || isRunning) {
      return;
    }

    setCompletedSteps(new Set());
    setCurrentlyExecutingStep(null);
    setCurrentStepIndex(0); // Reset to start from beginning
    setResetTrigger((prev) => prev + 1); // Signal child steps to reset their local state
    console.log(`🔄 Section reset: ${sectionId} - starting from step index 0`);
    // Clear persistence
    try {
      localStorage.removeItem(getStorageKey());
    } catch {
      // ignore
    }
  }, [disabled, isRunning, sectionId, getStorageKey]);

  // Render enhanced children with coordination props
  const enhancedChildren = useMemo(() => {
    return React.Children.map(children, (child, index) => {
      if (React.isValidElement(child) && (child as any).type === InteractiveStep) {
        const stepInfo = stepComponents[index];
        if (!stepInfo) {
          return child;
        }

        const isEligibleForChecking = getStepEligibility(index);
        const isCompleted = completedSteps.has(stepInfo.stepId);
        const isCurrentlyExecuting = currentlyExecutingStep === stepInfo.stepId;

        return React.cloneElement(child as React.ReactElement<InteractiveStepProps>, {
          ...child.props,
          stepId: stepInfo.stepId,
          isEligibleForChecking,
          isCompleted,
          isCurrentlyExecuting,
          onStepComplete: handleStepComplete,
          onStepReset: handleStepReset, // Add step reset callback
          disabled: disabled || (isRunning && !isCurrentlyExecuting), // Don't disable currently executing step
          resetTrigger, // Pass reset signal to child steps
          key: stepInfo.stepId,
        });
      } else if (React.isValidElement(child) && (child as any).type === InteractiveMultiStep) {
        const stepInfo = stepComponents[index];
        if (!stepInfo) {
          return child;
        }

        const isEligibleForChecking = getStepEligibility(index);
        const isCompleted = completedSteps.has(stepInfo.stepId);
        const isCurrentlyExecuting = currentlyExecutingStep === stepInfo.stepId;

        return React.cloneElement(child as React.ReactElement<any>, {
          ...(child.props as any),
          stepId: stepInfo.stepId,
          isEligibleForChecking,
          isCompleted,
          isCurrentlyExecuting,
          onStepComplete: handleStepComplete,
          onStepReset: handleStepReset, // Add step reset callback
          disabled: disabled || (isRunning && !isCurrentlyExecuting), // Don't disable currently executing step
          resetTrigger, // Pass reset signal to child multi-steps
          key: stepInfo.stepId,
          ref: (
            ref: {
              executeStep: () => Promise<boolean>;
            } | null
          ) => {
            if (ref) {
              multiStepRefs.current.set(stepInfo.stepId, ref);
            } else {
              multiStepRefs.current.delete(stepInfo.stepId);
            }
          },
        });
      }
      return child;
    });
  }, [
    children,
    stepComponents,
    getStepEligibility,
    completedSteps,
    currentlyExecutingStep,
    handleStepComplete,
    handleStepReset,
    disabled,
    isRunning,
    resetTrigger,
  ]);

  return (
    <div
      id={sectionId}
      className={`interactive-section${className ? ` ${className}` : ''}${isCompleted ? ' completed' : ''}`}
    >
      <div className="interactive-section-header">
        <div className="interactive-section-title-container">
          <span className="interactive-section-title">{title}</span>
          {isCompleted && <span className="interactive-section-checkmark">✓</span>}
          {isRunning && <span className="interactive-section-spinner">⟳</span>}
        </div>
        {hints && (
          <span className="interactive-section-hint" title={hints}>
            ⓘ
          </span>
        )}
      </div>

      {description && <div className="interactive-section-description">{description}</div>}

      <div className="interactive-section-content">{enhancedChildren}</div>

      <div className="interactive-section-actions">
        <Button
          onClick={stepsCompleted && !isCompletedByObjectives ? handleResetSection : handleDoSection}
          disabled={disabled || isRunning || stepComponents.length === 0 || isCompletedByObjectives}
          size="md"
          variant={isCompleted ? 'secondary' : 'primary'}
          className="interactive-section-do-button"
          title={(() => {
            const resumeInfo = getResumeInfo();
            if (isCompletedByObjectives) {
              return 'Already done!';
            }
            if (stepsCompleted && !isCompletedByObjectives) {
              return 'Reset section and clear all step completion to allow manual re-interaction';
            }
            if (isRunning) {
              return `Running Step ${
                currentlyExecutingStep ? stepComponents.findIndex((s) => s.stepId === currentlyExecutingStep) + 1 : '?'
              }/${stepComponents.length}...`;
            }
            if (resumeInfo.isResume) {
              return `Resume from step ${resumeInfo.nextStepIndex + 1}, ${resumeInfo.remainingSteps} steps remaining`;
            }
            return hints || `Run through all ${stepComponents.length} steps in sequence`;
          })()}
        >
          {(() => {
            const resumeInfo = getResumeInfo();
            if (isCompletedByObjectives) {
              return 'Already done!';
            }
            if (stepsCompleted && !isCompletedByObjectives) {
              return 'Reset Section';
            }
            if (isRunning) {
              return `Running Step ${
                currentlyExecutingStep ? stepComponents.findIndex((s) => s.stepId === currentlyExecutingStep) + 1 : '?'
              }/${stepComponents.length}...`;
            }
            if (resumeInfo.isResume) {
              return `Resume (${resumeInfo.remainingSteps} steps)`;
            }
            return `Do Section (${stepComponents.length} steps)`;
          })()}
        </Button>
      </div>
    </div>
  );
}<|MERGE_RESOLUTION|>--- conflicted
+++ resolved
@@ -21,12 +21,9 @@
   targetAction: 'button' | 'highlight' | 'formfill' | 'navigate' | 'sequence';
   refTarget: string;
   targetValue?: string;
-<<<<<<< HEAD
   postVerify?: string;
-=======
   targetComment?: string;
   doIt?: boolean; // Control whether "Do it" button appears (defaults to true)
->>>>>>> dfcca8ad
   title?: string;
   description?: string;
   children?: React.ReactNode;
@@ -155,7 +152,6 @@
   const multiStepRefs = useRef<Map<string, { executeStep: () => Promise<boolean> }>>(new Map());
 
   // Get the interactive functions from the hook
-<<<<<<< HEAD
   const { 
     executeInteractiveAction, 
     startSectionBlocking, 
@@ -163,10 +159,6 @@
     checkPostconditionsFromString,
   } = useInteractiveElements();
   
-=======
-  const { executeInteractiveAction, startSectionBlocking, stopSectionBlocking } = useInteractiveElements();
-
->>>>>>> dfcca8ad
   // Create cancellation handler
   const handleSectionCancel = useCallback(() => {
     console.warn(`🛑 Section cancelled by user: ${sectionId}`);
@@ -458,25 +450,6 @@
           'do',
           stepInfo.targetComment
         );
-
-        return true;
-      } catch (error) {
-        console.error(`❌ Step execution failed: ${stepInfo.stepId}`, error);
-        return false;
-      }
-<<<<<<< HEAD
-    }
-    
-    console.log(`🚀 Executing step: ${stepInfo.stepId} (${stepInfo.targetAction}: ${stepInfo.refTarget})`);
-    
-    try {
-      // Execute the action using existing interactive logic
-      await executeInteractiveAction(
-        stepInfo.targetAction!,
-        stepInfo.refTarget!,
-        stepInfo.targetValue,
-        'do'
-      );
       
       // Prefer explicit postVerify over generic requirements for post-checking
       const postConditions = (stepInfo.postVerify && stepInfo.postVerify.trim() !== '')
@@ -495,18 +468,15 @@
           return false;
         }
       }
-      
-      return true;
-    } catch (error) {
-      console.error(`❌ Step execution failed: ${stepInfo.stepId}`, error);
-      return false;
-    }
-  }, [executeInteractiveAction]);
-=======
+
+        return true;
+      } catch (error) {
+        console.error(`❌ Step execution failed: ${stepInfo.stepId}`, error);
+        return false;
+      }
     },
     [executeInteractiveAction]
   );
->>>>>>> dfcca8ad
 
   // Handle sequence execution (do section)
   const handleDoSection = useCallback(async () => {
