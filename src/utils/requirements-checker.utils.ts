--- conflicted
+++ resolved
@@ -36,7 +36,6 @@
  * Core requirements checking function (pure implementation)
  * Replaces the mock element anti-pattern with direct string-based checking
  */
-<<<<<<< HEAD
 type CheckMode = 'pre' | 'post';
 
 interface CheckContext {
@@ -133,22 +132,16 @@
   options: RequirementsCheckOptions
 ): Promise<RequirementsCheckResult> {
   const { requirements, targetAction = 'button', refTarget = '' } = options;
-=======
-export async function checkRequirements(options: RequirementsCheckOptions): Promise<RequirementsCheckResult> {
-  const { requirements, targetAction = 'button', refTarget = '' } = options;
-
->>>>>>> dfcca8ad
   if (!requirements) {
     return {
       requirements: requirements || '',
       pass: true,
-      error: [],
+      error: []
     };
   }
   return runUnifiedChecks(requirements, 'pre', { targetAction, refTarget });
 }
 
-<<<<<<< HEAD
 /**
  * Post-action verification checker
  * Similar to checkRequirements, but semantically intended for verifying outcomes AFTER an action.
@@ -160,101 +153,13 @@
 ): Promise<RequirementsCheckResult> {
   const { requirements: verifyString, targetAction = 'button', refTarget = '' } = options;
   if (!verifyString) {
-=======
-  const checks: string[] = requirements.split(',').map((check) => check.trim());
-
-  /**
-   * Perform individual requirement check
-   * Routes to appropriate check function based on requirement type
-   */
-  async function performCheck(check: string): Promise<CheckResultError> {
-    // DOM-dependent checks (imported from dom-utils)
-    if (check === 'exists-reftarget') {
-      return reftargetExistsCHECK(refTarget, targetAction);
-    }
-
-    if (check === 'navmenu-open') {
-      return navmenuOpenCHECK();
-    }
-
-    // Pure requirement checks (no DOM access needed)
-    if (check === 'has-datasources') {
-      return hasDatasourcesCHECK(check);
-    }
-
-    if (check === 'is-admin') {
-      return isAdminCHECK(check);
-    }
-
-    // Enhanced permission-based checks
-    if (check.startsWith('has-permission:')) {
-      return hasPermissionCHECK(check);
-    }
-
-    if (check.startsWith('has-role:')) {
-      return hasRoleCHECK(check);
-    }
-
-    // Data source and plugin checks
-    if (check.startsWith('has-datasource:')) {
-      return hasDataSourceCHECK(check);
-    }
-
-    if (check.startsWith('has-plugin:')) {
-      return hasPluginCHECK(check);
-    }
-
-    if (check.startsWith('has-dashboard-named:')) {
-      return hasDashboardNamedCHECK(check);
-    }
-
-    // Location and navigation checks
-    if (check.startsWith('on-page:')) {
-      return onPageCHECK(check);
-    }
-
-    // Feature and environment checks
-    if (check.startsWith('has-feature:')) {
-      return hasFeatureCHECK(check);
-    }
-
-    if (check.startsWith('in-environment:')) {
-      return inEnvironmentCHECK(check);
-    }
-
-    if (check.startsWith('min-version:')) {
-      return minVersionCHECK(check);
-    }
-
-    // Section dependency checks
-    if (check.startsWith('section-completed:')) {
-      return sectionCompletedCHECK(check);
-    }
-
-    // Unknown requirement
-    console.warn('Unknown requirement:', check);
->>>>>>> dfcca8ad
     return {
       requirements: verifyString || '',
       pass: true,
-<<<<<<< HEAD
       error: []
     };
   }
   return runUnifiedChecks(verifyString, 'post', { targetAction, refTarget });
-=======
-      error: 'Unknown requirement',
-    };
-  }
-
-  const results = await Promise.all(checks.map((check) => performCheck(check)));
-
-  return {
-    requirements,
-    pass: results.every((result) => result.pass),
-    error: results,
-  };
->>>>>>> dfcca8ad
 }
 
 /**
