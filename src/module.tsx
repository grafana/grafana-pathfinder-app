--- conflicted
+++ resolved
@@ -12,189 +12,6 @@
 // Initialize translations
 await initPluginTranslations(pluginJson.id);
 
-<<<<<<< HEAD
-// SECURITY: Dev mode is initialized lazily when user visits config with ?dev=true
-// This avoids unnecessary API calls for anonymous users who can't use dev mode anyway
-
-// Global link interceptor state
-let isInterceptorInitialized = false;
-let isInterceptionEnabled = false;
-let isSidebarMounted = false;
-
-// Pure JavaScript global click handler (runs outside React lifecycle)
-function initializeGlobalLinkInterceptor() {
-  if (isInterceptorInitialized) {
-    return;
-  }
-
-  const handleGlobalClick = (event: MouseEvent) => {
-    // Only intercept if feature is enabled
-    if (!isInterceptionEnabled) {
-      return;
-    }
-
-    // Only intercept left-click without modifiers
-    if (event.button !== 0 || event.ctrlKey || event.metaKey || event.shiftKey || event.altKey) {
-      return;
-    }
-
-    const target = event.target as HTMLElement;
-    
-    // Ignore clicks from within the WYSIWYG editor to prevent interference with editor interactions
-    if (target.closest('.ProseMirror') || target.closest('.wysiwyg-editor-container')) {
-      return;
-    }
-
-    const anchor = target.closest('a[href]') as HTMLAnchorElement;
-
-    if (!anchor) {
-      return;
-    }
-
-    const href = anchor.getAttribute('href');
-    if (!href) {
-      return;
-    }
-
-    // Skip if link is inside Pathfinder content
-    if (anchor.closest('[data-pathfinder-content]')) {
-      return;
-    }
-
-    // Resolve full URL
-    let fullUrl: string;
-    try {
-      if (href.startsWith('http://') || href.startsWith('https://')) {
-        fullUrl = href;
-      } else if (href.startsWith('#')) {
-        return;
-      } else {
-        // Absolute path (starts with /) or relative path - resolve against current location
-        // This ensures self-hosted instances resolve to their own domain, not grafana.com
-        fullUrl = new URL(href, window.location.href).href;
-      }
-    } catch (error) {
-      return;
-    }
-
-    // SECURITY (F6): Check if it's a supported docs URL using secure validation
-    // Must match the same validation as content-fetcher, docs-panel, link-handler, and global-link-interceptor
-    // In production: Grafana docs URLs and approved GitHub repos
-    // In dev mode: Also allows any GitHub URLs and localhost URLs for testing
-    const isValidUrl =
-      isAllowedContentUrl(fullUrl) ||
-      isAllowedGitHubRawUrl(fullUrl, ALLOWED_GITHUB_REPOS) ||
-      isGitHubUrl(fullUrl) ||
-      (isDevModeEnabledGlobal() && (isLocalhostUrl(fullUrl) || isGitHubRawUrl(fullUrl)));
-
-    if (!isValidUrl) {
-      return;
-    }
-
-    // Prevent default and intercept
-    event.preventDefault();
-    event.stopPropagation();
-    event.stopImmediatePropagation();
-
-    // Extract title from URL
-    const extractTitle = (url: string): string => {
-      try {
-        const urlObj = new URL(url);
-        const pathSegments = urlObj.pathname.split('/').filter(Boolean);
-        if (pathSegments.length > 0) {
-          const lastSegment = pathSegments[pathSegments.length - 1];
-          return lastSegment
-            .split('-')
-            .map((word) => word.charAt(0).toUpperCase() + word.slice(1))
-            .join(' ');
-        }
-        return 'Documentation';
-      } catch {
-        return 'Documentation';
-      }
-    };
-
-    const title = extractTitle(fullUrl);
-
-    // If sidebar is already mounted, dispatch immediately
-    if (isSidebarMounted) {
-      const autoOpenEvent = new CustomEvent('pathfinder-auto-open-docs', {
-        detail: {
-          url: fullUrl,
-          title,
-          origin: 'global_link_interceptor_immediate',
-        },
-      });
-      document.dispatchEvent(autoOpenEvent);
-    } else {
-      // Sidebar not mounted - add to queue and open sidebar
-      pendingDocsQueue.push({
-        url: fullUrl,
-        title,
-        timestamp: Date.now(),
-      });
-
-      // Open sidebar
-      try {
-        const appEvents = getAppEvents();
-        appEvents.publish({
-          type: 'open-extension-sidebar',
-          payload: {
-            pluginId: pluginJson.id,
-            componentTitle: 'Interactive learning',
-          },
-        });
-      } catch (error) {
-        console.error('Failed to open sidebar:', error);
-      }
-    }
-  };
-
-  // Add global listener at document level
-  document.addEventListener('click', handleGlobalClick, { capture: true });
-  isInterceptorInitialized = true;
-}
-
-// Function to enable/disable interception
-export function setGlobalLinkInterceptionEnabled(enabled: boolean) {
-  isInterceptionEnabled = enabled;
-
-  // Initialize interceptor on first enable
-  if (enabled && !isInterceptorInitialized) {
-    initializeGlobalLinkInterceptor();
-  }
-}
-
-// Function to track sidebar mount state
-export function setSidebarMounted(mounted: boolean) {
-  isSidebarMounted = mounted;
-}
-
-// Initialize the interceptor immediately at module load
-// It starts disabled and will be enabled when config is loaded
-initializeGlobalLinkInterceptor();
-
-interface OpenExtensionSidebarPayload {
-  props?: Record<string, unknown>;
-  pluginId: string;
-  componentTitle: string;
-}
-
-class OpenExtensionSidebarEvent extends BusEventWithPayload<OpenExtensionSidebarPayload> {
-  static type = 'open-extension-sidebar';
-}
-
-function openExtensionSidebar(pluginId: string, componentTitle: string, props?: Record<string, unknown>) {
-  const event = new OpenExtensionSidebarEvent({
-    pluginId,
-    componentTitle,
-    props,
-  });
-  getAppEvents().publish(event);
-}
-
-=======
->>>>>>> 06a4b964
 const LazyApp = lazy(() => import('./components/App/App'));
 const LazyMemoizedContextPanel = lazy(() => import('./components/App/ContextPanel'));
 const LazyAppConfig = lazy(() => import('./components/AppConfig/AppConfig'));
