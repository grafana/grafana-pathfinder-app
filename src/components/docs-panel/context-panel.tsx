--- conflicted
+++ resolved
@@ -6,11 +6,8 @@
 import logoSvg from '../../img/logo.svg';
 import { SkeletonLoader } from '../SkeletonLoader';
 import { FeedbackButton } from '../FeedbackButton/FeedbackButton';
-<<<<<<< HEAD
 import { EnableRecommenderBanner } from '../EnableRecommenderBanner';
-=======
 import { HelpFooter } from '../HelpFooter';
->>>>>>> 4bc03c19
 import { locationService } from '@grafana/runtime';
 
 // Import refactored context system
@@ -126,7 +123,6 @@
             )}
 
             {!isLoadingRecommendations && !recommendationsError && recommendations.length === 0 && (
-<<<<<<< HEAD
               <>
                 <div className={styles.emptyContainer}>
                   <Icon name="info-circle" />
@@ -134,14 +130,6 @@
                 </div>
                 <EnableRecommenderBanner />
               </>
-=======
-              <div className={styles.emptyContainer}>
-                <Icon name="info-circle" />
-                <span>
-                  {t('contextPanel.noRecommendations', 'No recommendations available for your current context')}
-                </span>
-              </div>
->>>>>>> 4bc03c19
             )}
 
             {!isLoadingRecommendations && recommendations.length > 0 && (
