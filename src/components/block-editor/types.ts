/**
 * Block Editor Type Definitions
 *
 * Types for the block-based JSON guide editor.
 */

import type { JsonBlock, JsonGuide, JsonStep, JsonInteractiveAction } from '../../types/json-guide.types';

/**
 * Block type identifiers
 */
export type BlockType =
  | 'markdown'
  | 'html'
  | 'image'
  | 'video'
  | 'section'
<<<<<<< HEAD
  | 'conditional'
  | 'interactive'
  | 'multistep'
  | 'guided';
=======
  | 'interactive'
  | 'multistep'
  | 'guided'
  | 'quiz'
  | 'input';
>>>>>>> e70994a9

/**
 * Block metadata for the palette
 */
export interface BlockTypeMetadata {
  type: BlockType;
  icon: string;
  grafanaIcon: string;
  name: string;
  description: string;
}

/**
 * Block with unique ID for editor state management
 */
export interface EditorBlock {
  /** Unique identifier for this block instance */
  id: string;
  /** The actual block data */
  block: JsonBlock;
}

/**
 * Editor state
 */
export interface BlockEditorState {
  /** Guide metadata */
  guide: {
    id: string;
    title: string;
    match?: {
      urlPrefix?: string[];
      tags?: string[];
    };
  };
  /** Blocks in the guide */
  blocks: EditorBlock[];
  /** Whether the editor is in preview mode */
  isPreviewMode: boolean;
  /** Whether there are unsaved changes */
  isDirty: boolean;
}

/**
 * Props for block form components
 */
export interface BlockFormProps<T extends JsonBlock = JsonBlock> {
  /** Initial block data (undefined for new blocks) */
  initialData?: T;
  /** Called when form is submitted */
  onSubmit: (block: T) => void;
  /** Called when form is cancelled */
  onCancel: () => void;
  /** Whether the form is in edit mode (vs create mode) */
  isEditing?: boolean;
  /**
   * Called to start/stop the element picker.
   * When starting (isActive=true), provide a callback to receive the selected element.
   * The modal will render the picker and call the callback with the selector.
   */
  onPickerModeChange?: (isActive: boolean, onSelect?: (selector: string) => void) => void;
  /**
   * Called to start/stop record mode.
   * When starting (isActive=true), provides callbacks so parent can control the overlay.
   * The modal will show the RecordModeOverlay when active.
   */
  onRecordModeChange?: (isActive: boolean, options?: { onStop: () => void; getStepCount: () => number }) => void;
  /**
   * Called when form is submitted AND recording should start (for section blocks).
   * Creates the block and immediately enters record mode targeting it.
   */
  onSubmitAndRecord?: (block: T) => void;
  /**
   * Called when user wants to split a multistep/guided block into individual blocks.
   * Only shown when editing existing multistep/guided blocks.
   */
  onSplitToBlocks?: () => void;
  /**
   * Called when user wants to convert between multistep and guided.
   * Only shown when editing existing multistep/guided blocks.
   */
  onConvertType?: (newType: 'multistep' | 'guided') => void;
}

/**
 * Props for step editor (used in multistep and guided blocks)
 */
export interface StepEditorProps {
  /** Current steps */
  steps: JsonStep[];
  /** Called when steps change */
  onChange: (steps: JsonStep[]) => void;
  /** Whether to show record mode button */
  showRecordMode?: boolean;
}

/**
 * Block palette item click handler
 */
export type OnBlockTypeSelect = (type: BlockType, insertAtIndex?: number) => void;

// Re-export JSON guide types for convenience
export type { JsonBlock, JsonGuide, JsonStep, JsonInteractiveAction };<|MERGE_RESOLUTION|>--- conflicted
+++ resolved
@@ -15,18 +15,12 @@
   | 'image'
   | 'video'
   | 'section'
-<<<<<<< HEAD
   | 'conditional'
-  | 'interactive'
-  | 'multistep'
-  | 'guided';
-=======
   | 'interactive'
   | 'multistep'
   | 'guided'
   | 'quiz'
   | 'input';
->>>>>>> e70994a9
 
 /**
  * Block metadata for the palette
