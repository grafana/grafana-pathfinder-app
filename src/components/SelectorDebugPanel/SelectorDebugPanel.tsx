--- conflicted
+++ resolved
@@ -536,7 +536,6 @@
     setMultistepMode(!multistepMode);
   }, [multistepMode]);
 
-<<<<<<< HEAD
   // GitHub Tutorial Tester Handler
   // SECURITY NOTE: This is a dev/testing tool - we ALLOW GitHub URLs here
   // to let tutorial creators test their work. The HTML parser will still
@@ -580,8 +579,6 @@
     setTimeout(() => setGithubSuccess(false), 2000);
   }, [githubUrl, onOpenDocsPage]);
 
-=======
->>>>>>> 31455bf7
   // Record Mode event listeners
   useEffect(() => {
     if (!recordMode) {
