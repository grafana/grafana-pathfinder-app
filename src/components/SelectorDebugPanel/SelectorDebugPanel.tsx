--- conflicted
+++ resolved
@@ -4,23 +4,12 @@
 import { getDebugPanelStyles } from './debug-panel.styles';
 import { combineStepsIntoMultistep } from '../../utils/devtools/tutorial-exporter';
 import { URLTester } from 'components/URLTester';
-<<<<<<< HEAD
 import { WysiwygEditor } from '../wysiwyg-editor';
-
-interface TestResult {
-  success: boolean;
-  message: string;
-  matchCount?: number;
-}
-
-// RecordedStep interface is now imported from tutorial-exporter
-=======
 import { useSelectorTester } from '../../utils/devtools/selector-tester.hook';
 import { useStepExecutor } from '../../utils/devtools/step-executor.hook';
 import { useSelectorCapture } from '../../utils/devtools/selector-capture.hook';
 import { useActionRecorder } from '../../utils/devtools/action-recorder.hook';
 import { parseStepString } from '../../utils/devtools/step-parser.util';
->>>>>>> cc3dd12b
 
 export interface SelectorDebugPanelProps {
   onOpenDocsPage?: (url: string, title: string) => void;
@@ -31,7 +20,6 @@
   const { executeInteractiveAction } = useInteractiveElements();
 
   // Section expansion state
-  const [wysiwygExpanded, setWysiwygExpanded] = useState(false);
   const [simpleExpanded, setSimpleExpanded] = useState(false);
   const [multiStepExpanded, setMultiStepExpanded] = useState(false);
   const [guidedExpanded, setGuidedExpanded] = useState(false);
