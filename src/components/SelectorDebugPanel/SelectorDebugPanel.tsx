import React, { useState, useCallback, useEffect, lazy, Suspense } from 'react';
import { Button, Input, Badge, Icon, useStyles2, TextArea, Stack, Alert, Field } from '@grafana/ui';
import { useInteractiveElements } from '../../interactive-engine';
import { getDebugPanelStyles } from './debug-panel.styles';
import {
  combineStepsIntoMultistep,
  useSelectorTester,
  useStepExecutor,
  useSelectorCapture,
  useActionRecorder,
  parseStepString,
} from '../../utils/devtools';
import { UrlTester } from 'components/UrlTester';
import { DomPathTooltip } from '../DomPathTooltip';
<<<<<<< HEAD
import { useWebsiteExport } from '../../utils/use-website-export.hook';
=======
import { SkeletonLoader } from '../SkeletonLoader';

// Lazy load BlockEditor to keep it out of main bundle when not needed
const BlockEditor = lazy(() =>
  import('../block-editor').then((module) => ({
    default: module.BlockEditor,
  }))
);
>>>>>>> 6be03fba

export interface SelectorDebugPanelProps {
  onOpenDocsPage?: (url: string, title: string) => void;
}

export function SelectorDebugPanel({ onOpenDocsPage }: SelectorDebugPanelProps = {}) {
  const styles = useStyles2(getDebugPanelStyles);
  const { executeInteractiveAction } = useInteractiveElements();

  // Section expansion state - priority sections expanded by default
  const [recordExpanded, setRecordExpanded] = useState(true); // Priority: expanded by default
  const [UrlTesterExpanded, setUrlTesterExpanded] = useState(true); // Priority: expanded by default
  const [watchExpanded, setWatchExpanded] = useState(false);
  const [simpleExpanded, setSimpleExpanded] = useState(false);
  const [guidedExpanded, setGuidedExpanded] = useState(false);
  const [multiStepExpanded, setMultiStepExpanded] = useState(false);

  // Handle leaving dev mode
  const handleLeaveDevMode = useCallback(async () => {
    try {
      // Get current user ID and user list from global config
      const globalConfig = (window as any).__pathfinderPluginConfig;
      const currentUserId = (window as any).grafanaBootData?.user?.id;
      const currentUserIds = globalConfig?.devModeUserIds ?? [];

      // Import dynamically to avoid circular dependency
      const { disableDevModeForUser } = await import('../../utils/dev-mode');

      if (currentUserId) {
        await disableDevModeForUser(currentUserId, currentUserIds);
      } else {
        // Fallback: disable for all if can't determine user
        const { disableDevMode } = await import('../../utils/dev-mode');
        await disableDevMode();
      }

      window.location.reload();
    } catch (error) {
      console.error('Failed to disable dev mode:', error);

      // Show user-friendly error message
      const errorMessage = error instanceof Error ? error.message : 'Failed to disable dev mode. Please try again.';
      alert(errorMessage);
    }
  }, []);

  // Simple Selector Tester
  const [simpleSelector, setSimpleSelector] = useState('');
  const {
    testSelector,
    isTesting: simpleTesting,
    result: simpleResult,
    wasStepFormatExtracted,
    extractedSelector,
  } = useSelectorTester({
    executeInteractiveAction,
  });

  // MultiStep Debug (auto-execution)
  const [multiStepInput, setMultiStepInput] = useState('');
  const {
    execute: executeMultiStep,
    isExecuting: multiStepTesting,
    progress: multiStepProgress,
    result: multiStepResult,
  } = useStepExecutor({ executeInteractiveAction });

  // Guided Debug (user performs actions manually)
  const [guidedInput, setGuidedInput] = useState('');
  const [guidedCurrentStep, setGuidedCurrentStep] = useState(0);
  const [guidedSteps, setGuidedSteps] = useState<Array<{ action: string; selector: string; value?: string }>>([]);
  const {
    execute: executeGuided,
    isExecuting: guidedRunning,
    progress: guidedProgress,
    result: guidedResult,
    cancel: cancelGuided,
  } = useStepExecutor({ executeInteractiveAction });

  // Guided Debug Handlers
  const handleGuidedStart = useCallback(async () => {
    const steps = parseStepString(guidedInput);
    setGuidedSteps(steps);
    setGuidedCurrentStep(0);

    // Execute with guided mode (error handling is done by the hook)
    await executeGuided(steps, 'guided');
  }, [guidedInput, executeGuided]);

  const handleGuidedCancel = useCallback(() => {
    cancelGuided();
    setGuidedCurrentStep(0);
  }, [cancelGuided]);

  // Update current step based on progress
  useEffect(() => {
    if (guidedRunning && guidedProgress) {
      setGuidedCurrentStep(guidedProgress.current - 1);
    } else if (!guidedRunning) {
      // Reset when execution stops (completed, cancelled, or error)
      setGuidedCurrentStep(0);
    }
  }, [guidedProgress, guidedRunning]);

  // Watch Mode
  const [selectorCopied, setSelectorCopied] = useState(false);
  const {
    isActive: watchMode,
    capturedSelector,
    selectorInfo,
    startCapture,
    stopCapture,
    domPath: watchDomPath,
    cursorPosition: watchCursorPosition,
  } = useSelectorCapture({
    autoDisable: true,
  });

  // Record Mode
  const [allStepsCopied, setAllStepsCopied] = useState(false);
  const {
    recordingState,
    isPaused,
    recordedSteps,
    startRecording,
    pauseRecording,
    resumeRecording,
    stopRecording,
    clearRecording,
    deleteStep,
    setRecordedSteps,
    exportSteps: exportStepsFromRecorder,
    domPath: recordDomPath,
    cursorPosition: recordCursorPosition,
  } = useActionRecorder();

  // Export State
  const [exportCopied, setExportCopied] = useState(false);

  // Website Export
  const { copyForWebsite, copySingleForWebsite, copied: websiteCopied } = useWebsiteExport();

  // Multistep Selection State
  const [selectedSteps, setSelectedSteps] = useState<Set<number>>(new Set());
  const [multistepMode, setMultistepMode] = useState(false);

  // Simple Selector Tester Handlers
  const handleSimpleShow = useCallback(async () => {
    await testSelector(simpleSelector, 'show');
  }, [simpleSelector, testSelector]);

  const handleSimpleDo = useCallback(async () => {
    await testSelector(simpleSelector, 'do');
  }, [simpleSelector, testSelector]);

  const handleCopySimpleForWebsite = useCallback(async () => {
    await copySingleForWebsite('highlight', simpleSelector, undefined, 'Perform action on element');
  }, [simpleSelector, copySingleForWebsite]);

  // MultiStep Debug Handlers
  const handleMultiStepRun = useCallback(async () => {
    const steps = parseStepString(multiStepInput);
    await executeMultiStep(steps, 'auto');
  }, [multiStepInput, executeMultiStep]);

  // Watch Mode Handlers
  const handleWatchModeToggle = useCallback(() => {
    if (watchMode) {
      stopCapture();
    } else {
      startCapture();
    }
  }, [watchMode, startCapture, stopCapture]);

  const handleCopySelector = useCallback(async () => {
    if (capturedSelector) {
      try {
        await navigator.clipboard.writeText(capturedSelector);
        setSelectorCopied(true);
        // Reset after 2 seconds
        setTimeout(() => setSelectorCopied(false), 2000);
      } catch (error) {
        console.error('Failed to copy selector:', error);
      }
    }
  }, [capturedSelector]);

  const handleUseInSimpleTester = useCallback(() => {
    if (capturedSelector) {
      setSimpleSelector(capturedSelector);
      setSimpleExpanded(true);
      // Always turn off watch mode after using selector
      stopCapture();
    }
  }, [capturedSelector, stopCapture]);

  // Record Mode Handlers
  const handleStartRecording = useCallback(() => {
    if (isPaused) {
      resumeRecording();
    } else {
      startRecording();
    }
  }, [isPaused, startRecording, resumeRecording]);

  const handlePauseRecording = useCallback(() => {
    pauseRecording();
  }, [pauseRecording]);

  const handleStopRecording = useCallback(() => {
    stopRecording();
  }, [stopRecording]);

  const handleClearRecording = useCallback(() => {
    clearRecording();
  }, [clearRecording]);

  const handleDeleteStep = useCallback(
    (index: number) => {
      deleteStep(index);
    },
    [deleteStep]
  );

  const handleCopyAllSteps = useCallback(async () => {
    const stepsText = exportStepsFromRecorder('string');
    try {
      await navigator.clipboard.writeText(stepsText);
      setAllStepsCopied(true);
      // Reset after 2 seconds
      setTimeout(() => setAllStepsCopied(false), 2000);
    } catch (error) {
      console.error('Failed to copy steps:', error);
    }
  }, [exportStepsFromRecorder]);

  const handleLoadIntoMultiStep = useCallback(() => {
    const stepsText = exportStepsFromRecorder('string');
    setMultiStepInput(stepsText);
    setMultiStepExpanded(true);
  }, [exportStepsFromRecorder]);

  const handleExportHTML = useCallback(async () => {
    const html = exportStepsFromRecorder('html', {
      includeComments: true,
      includeHints: true,
      wrapInSection: true,
      sectionId: 'Url-section',
      sectionTitle: 'Url section',
    });

    try {
      await navigator.clipboard.writeText(html);
      setExportCopied(true);
      setTimeout(() => setExportCopied(false), 2000);
    } catch (error) {
      console.error('Failed to copy HTML:', error);
    }
  }, [exportStepsFromRecorder]);

  const handleExportForWebsite = useCallback(async () => {
    await copyForWebsite(recordedSteps, {
      includeComments: true,
      includeHints: false,
      wrapInSequence: true,
      sequenceId: 'tutorial-section',
    });
  }, [recordedSteps, copyForWebsite]);

  const handleToggleStepSelection = useCallback((index: number) => {
    setSelectedSteps((prev) => {
      const newSet = new Set(prev);
      if (newSet.has(index)) {
        newSet.delete(index);
      } else {
        newSet.add(index);
      }
      return newSet;
    });
  }, []);

  const handleCombineSteps = useCallback(() => {
    if (selectedSteps.size < 2) {
      return;
    }

    const description = 'Combined steps';
    const newSteps = combineStepsIntoMultistep(recordedSteps, Array.from(selectedSteps), description);

    setRecordedSteps(newSteps);
    setSelectedSteps(new Set());
    setMultistepMode(false);
  }, [selectedSteps, recordedSteps, setRecordedSteps]);

  const handleToggleMultistepMode = useCallback(() => {
    if (multistepMode) {
      // Turning off - clear selections
      setSelectedSteps(new Set());
    }
    setMultistepMode(!multistepMode);
  }, [multistepMode]);

  return (
    <div className={styles.container} data-devtools-panel="true">
      <div className={styles.header}>
        <Stack direction="row" gap={1} alignItems="center">
          <Icon name="bug" size="lg" />
          <Badge text="Dev Mode" color="orange" className={styles.badge} />
        </Stack>
        <Button variant="secondary" size="sm" onClick={handleLeaveDevMode} icon="times" fill="outline">
          Leave dev mode
        </Button>
      </div>

      {/* Block Editor */}
      <div className={styles.editorSection}>
        <div className={styles.editorContent}>
          <Suspense fallback={<SkeletonLoader type="recommendations" />}>
            <BlockEditor />
          </Suspense>
        </div>
      </div>

      {/* PRIORITY SECTION 1: Record Mode - Capture Multi-Step Sequences */}
      <div className={styles.section}>
        <div className={styles.sectionHeader} onClick={() => setRecordExpanded(!recordExpanded)}>
          <Stack direction="row" gap={1} alignItems="center">
            <Icon name="circle" />
            <h4 className={styles.sectionTitle}>Record mode - capture sequences</h4>
            {recordedSteps.length > 0 && <Badge text={`${recordedSteps.length} steps`} color="blue" />}
          </Stack>
          <Icon name={recordExpanded ? 'angle-up' : 'angle-down'} />
        </div>
        {recordExpanded && (
          <div className={styles.sectionContent}>
            <Stack direction="column" gap={2}>
              <Stack direction="row" gap={1} wrap="wrap" alignItems="center">
                <Button
                  variant={recordingState === 'idle' ? 'primary' : 'secondary'}
                  size="sm"
                  onClick={handleStartRecording}
                  disabled={recordingState === 'recording'}
                  className={recordingState === 'recording' ? styles.recordModeActive : ''}
                >
                  {recordingState === 'recording' && <span className={styles.recordingDot} />}
                  <Icon name={isPaused ? 'play' : 'circle'} />
                  {isPaused ? 'Resume recording' : 'Start recording'}
                </Button>

                <Button
                  variant="secondary"
                  size="sm"
                  onClick={handlePauseRecording}
                  disabled={recordingState !== 'recording'}
                  className={isPaused ? styles.pausedModeActive : ''}
                >
                  {isPaused && <span className={styles.pausedDot} />}
                  <Icon name="pause" />
                  Pause
                </Button>

                <Button
                  variant="destructive"
                  size="sm"
                  onClick={handleStopRecording}
                  disabled={recordingState === 'idle'}
                >
                  <Icon name="times" />
                  Stop
                </Button>
              </Stack>

              {recordingState === 'recording' && (
                <div className={styles.recordModeHint}>
                  <Icon name="info-circle" size="sm" />
                  Click elements to record a sequence
                </div>
              )}

              {isPaused && (
                <div className={styles.recordModeHint} style={{ color: 'var(--grafana-colors-warning-text)' }}>
                  <Icon name="pause" size="sm" />
                  Paused. Click &quot;Resume recording&quot; to continue capturing actions.
                </div>
              )}

              {recordedSteps.length > 0 && (
                <>
                  <Stack direction="row" gap={1} wrap="wrap">
                    <Button
                      variant={multistepMode ? 'primary' : 'secondary'}
                      size="sm"
                      onClick={handleToggleMultistepMode}
                    >
                      <Icon name="link" />
                      {multistepMode ? 'Cancel selection' : 'Combine steps'}
                    </Button>

                    {multistepMode && selectedSteps.size > 1 && (
                      <Button variant="primary" size="sm" onClick={handleCombineSteps}>
                        <Icon name="save" />
                        Create multistep ({selectedSteps.size})
                      </Button>
                    )}

                    <Button
                      variant={exportCopied ? 'success' : 'secondary'}
                      size="sm"
                      onClick={handleExportHTML}
                      className={exportCopied ? styles.copiedButton : ''}
                    >
                      <Icon name={exportCopied ? 'check' : 'file-alt'} />
                      {exportCopied ? 'Copied!' : 'Export to HTML'}
                    </Button>
                    <Button
                      variant={websiteCopied ? 'success' : 'secondary'}
                      size="sm"
                      onClick={handleExportForWebsite}
                      className={websiteCopied ? styles.copiedButton : ''}
                    >
                      <Icon name={websiteCopied ? 'check' : 'file-alt'} />
                      {websiteCopied ? 'Copied!' : 'Export for Website'}
                    </Button>
                  </Stack>

                  <Field label="Recorded steps">
                    <div className={styles.recordedStepsList}>
                      {recordedSteps.map((step, index) => (
                        <div key={`${step.selector}-${step.action}-${index}`} className={styles.recordedStep}>
                          {multistepMode && (
                            <input
                              type="checkbox"
                              checked={selectedSteps.has(index)}
                              onChange={() => handleToggleStepSelection(index)}
                              style={{ marginRight: '8px' }}
                            />
                          )}
                          <div className={styles.stepNumber}>{index + 1}</div>
                          <div className={styles.stepDetails}>
                            <div className={styles.stepDescription}>
                              {step.description}
                              {step.isUnique === false && (
                                <Icon
                                  name="exclamation-triangle"
                                  size="sm"
                                  className={styles.warningIcon}
                                  title={`Non-unique selector (${step.matchCount} matches)`}
                                />
                              )}
                            </div>
                            <code className={styles.stepCode}>
                              {step.action}|{step.selector}|{step.value || ''}
                            </code>
                            {(step.contextStrategy || step.isUnique === false) && (
                              <div className={styles.stepMeta}>
                                {step.contextStrategy && <Badge text={step.contextStrategy} color="purple" />}
                                {step.isUnique === false && (
                                  <Badge text={`${step.matchCount} matches`} color="orange" />
                                )}
                              </div>
                            )}
                          </div>
                          <Button
                            variant="secondary"
                            size="xs"
                            onClick={() => handleDeleteStep(index)}
                            icon="trash-alt"
                            aria-label="Delete step"
                          />
                        </div>
                      ))}
                    </div>
                  </Field>

                  <Stack direction="row" gap={1} wrap="wrap">
                    <Button variant="secondary" size="sm" onClick={handleClearRecording}>
                      <Icon name="trash-alt" />
                      Clear all
                    </Button>
                    <Button
                      variant={allStepsCopied ? 'success' : 'secondary'}
                      size="sm"
                      onClick={handleCopyAllSteps}
                      className={allStepsCopied ? styles.copiedButton : ''}
                    >
                      <Icon name={allStepsCopied ? 'check' : 'copy'} />
                      {allStepsCopied ? 'Copied!' : 'Copy all'}
                    </Button>
                    <Button variant="primary" size="sm" onClick={handleLoadIntoMultiStep}>
                      <Icon name="arrow-down" />
                      Load into multistep
                    </Button>
                  </Stack>
                </>
              )}
            </Stack>
          </div>
        )}
      </div>

      {/* PRIORITY SECTION 2: Url tester */}
      <div className={styles.section}>
        <div className={styles.sectionHeader} onClick={() => setUrlTesterExpanded(!UrlTesterExpanded)}>
          <Stack direction="row" gap={1} alignItems="center">
            <Icon name="external-link-alt" />
            <h4 className={styles.sectionTitle}>Url tester</h4>
          </Stack>
          <Icon name={UrlTesterExpanded ? 'angle-up' : 'angle-down'} />
        </div>
        {UrlTesterExpanded && onOpenDocsPage && (
          <div className={styles.sectionContent}>
            <UrlTester onOpenDocsPage={onOpenDocsPage} />
          </div>
        )}
      </div>

      {/* Watch Mode - Click to Capture Selectors */}
      <div className={styles.section}>
        <div className={styles.sectionHeader} onClick={() => setWatchExpanded(!watchExpanded)}>
          <Stack direction="row" gap={1} alignItems="center">
            <Icon name="eye" />
            <h4 className={styles.sectionTitle}>Watch mode - capture selectors</h4>
          </Stack>
          <Icon name={watchExpanded ? 'angle-up' : 'angle-down'} />
        </div>
        {watchExpanded && (
          <div className={styles.sectionContent}>
            <Stack direction="column" gap={2}>
              <Button
                variant={watchMode ? 'destructive' : 'primary'}
                size="md"
                onClick={handleWatchModeToggle}
                className={watchMode ? styles.watchModeActive : ''}
              >
                {watchMode && <span className={styles.recordingDot} />}
                <Icon name={watchMode ? 'eye' : 'eye-slash'} />
                {watchMode ? 'Watch mode: ON' : 'Watch mode: OFF'}
              </Button>

              {watchMode && (
                <div className={styles.watchModeHint}>
                  <Icon name="info-circle" size="sm" />
                  Click any element in Grafana to capture its selector
                </div>
              )}

              {capturedSelector && (
                <>
                  <Field label="Captured selector">
                    <Input className={styles.selectorInput} value={capturedSelector} readOnly />
                  </Field>

                  {selectorInfo && (
                    <Stack direction="row" gap={1}>
                      <Badge text={selectorInfo.method} color="blue" />
                      <Badge
                        text={selectorInfo.isUnique ? 'Unique' : `${selectorInfo.matchCount} matches`}
                        color={selectorInfo.isUnique ? 'green' : 'orange'}
                      />
                      {selectorInfo.contextStrategy && <Badge text={selectorInfo.contextStrategy} color="purple" />}
                    </Stack>
                  )}

                  <Stack direction="row" gap={1}>
                    <Button
                      variant={selectorCopied ? 'success' : 'secondary'}
                      size="sm"
                      onClick={handleCopySelector}
                      className={selectorCopied ? styles.copiedButton : ''}
                    >
                      <Icon name={selectorCopied ? 'check' : 'copy'} />
                      {selectorCopied ? 'Copied!' : 'Copy'}
                    </Button>
                    <Button variant="primary" size="sm" onClick={handleUseInSimpleTester}>
                      <Icon name="arrow-down" />
                      Use in simple tester
                    </Button>
                  </Stack>
                </>
              )}
            </Stack>
          </div>
        )}
      </div>

      {/* Simple Selector Tester */}
      <div className={styles.section}>
        <div className={styles.sectionHeader} onClick={() => setSimpleExpanded(!simpleExpanded)}>
          <Stack direction="row" gap={1} alignItems="center">
            <Icon name="crosshair" />
            <h4 className={styles.sectionTitle}>Simple selector tester</h4>
          </Stack>
          <Icon name={simpleExpanded ? 'angle-up' : 'angle-down'} />
        </div>
        {simpleExpanded && (
          <div className={styles.sectionContent}>
            <Stack direction="column" gap={2}>
              <Field label="CSS selector" description="Supports :contains, :has, :nth-match">
                <Input
                  className={styles.selectorInput}
                  value={simpleSelector}
                  onChange={(e) => setSimpleSelector(e.currentTarget.value)}
                  placeholder='button[data-testid="save-button"]'
                  disabled={simpleTesting}
                />
              </Field>

              {wasStepFormatExtracted && extractedSelector && (
                <Alert title="" severity="info">
                  <Stack direction="column" gap={1}>
                    <Stack direction="row" gap={1} alignItems="center">
                      <Icon name="info-circle" size="sm" />
                      <span>
                        Oops! You pasted a selector in step format. We&apos;ve automatically extracted the selector for
                        you, but note that other tools might expect plain CSS selectors.
                      </span>
                    </Stack>
                    <code className={styles.exampleCode}>
                      <strong>Extracted selector:</strong> {extractedSelector}
                    </code>
                  </Stack>
                </Alert>
              )}

              <Stack direction="row" gap={1}>
                <Button variant="secondary" size="sm" onClick={handleSimpleShow} disabled={simpleTesting}>
                  {simpleTesting ? 'Testing...' : 'Show me'}
                </Button>
                <Button variant="primary" size="sm" onClick={handleSimpleDo} disabled={simpleTesting}>
                  {simpleTesting ? 'Testing...' : 'Do it'}
                </Button>
                <Button
                  variant={websiteCopied ? 'success' : 'secondary'}
                  size="sm"
                  onClick={handleCopySimpleForWebsite}
                  disabled={!simpleSelector || simpleTesting}
                  className={websiteCopied ? styles.copiedButton : ''}
                >
                  <Icon name={websiteCopied ? 'check' : 'copy'} />
                  {websiteCopied ? 'Copied!' : 'Copy for Website'}
                </Button>
              </Stack>

              {simpleResult && (
                <div
                  className={`${styles.resultBox} ${simpleResult.success ? styles.resultSuccess : styles.resultError}`}
                >
                  <p className={styles.resultText}>
                    {simpleResult.success && <Icon name="check" />} {simpleResult.message}
                  </p>
                  {simpleResult.matchCount !== undefined && simpleResult.matchCount > 0 && (
                    <span className={styles.matchCount}>
                      <Icon name="crosshair" size="sm" />
                      {simpleResult.matchCount} match{simpleResult.matchCount !== 1 ? 'es' : ''}
                    </span>
                  )}
                </div>
              )}
            </Stack>
          </div>
        )}
      </div>

      {/* Guided Debug - User Performs Actions */}
      <div className={styles.section}>
        <div className={styles.sectionHeader} onClick={() => setGuidedExpanded(!guidedExpanded)}>
          <Stack direction="row" gap={1} alignItems="center">
            <Icon name="user" />
            <h4 className={styles.sectionTitle}>Guided debug (manual execution)</h4>
          </Stack>
          <Icon name={guidedExpanded ? 'angle-up' : 'angle-down'} />
        </div>
        {guidedExpanded && (
          <div className={styles.sectionContent}>
            <Stack direction="column" gap={2}>
              <Field
                label="Steps"
                description="Highlights elements one at a time. You manually perform each action, then it moves to the next step."
              >
                <TextArea
                  className={styles.textArea}
                  value={guidedInput}
                  onChange={(e) => setGuidedInput(e.currentTarget.value)}
                  placeholder="highlight|button[data-testid='save']|&#10;formfill|input[name='query']|prometheus&#10;button|Save Dashboard|"
                  disabled={guidedRunning}
                />
              </Field>

              <p className={styles.helpText}>
                Format: <code className={styles.exampleCode}>action|selector|value</code>
              </p>

              <Stack direction="row" gap={1}>
                {!guidedRunning ? (
                  <Button variant="primary" size="sm" onClick={handleGuidedStart}>
                    <Icon name="play" />
                    Start guided
                  </Button>
                ) : (
                  <Button variant="destructive" size="sm" onClick={handleGuidedCancel}>
                    <Icon name="times" />
                    Cancel
                  </Button>
                )}
              </Stack>

              {guidedRunning && (
                <div className={styles.guidedProgress}>
                  <Icon name="user" />
                  Waiting for you to perform step {guidedCurrentStep + 1} of {guidedSteps.length}
                  <div className={styles.guidedStepHint}>
                    {guidedSteps[guidedCurrentStep] && (
                      <code className={styles.exampleCode}>
                        {guidedSteps[guidedCurrentStep].action}|{guidedSteps[guidedCurrentStep].selector}|
                        {guidedSteps[guidedCurrentStep].value || ''}
                      </code>
                    )}
                  </div>
                </div>
              )}

              {guidedResult && (
                <div
                  className={`${styles.resultBox} ${guidedResult.success ? styles.resultSuccess : styles.resultError}`}
                >
                  <p className={styles.resultText}>
                    {guidedResult.success && <Icon name="check" />} {guidedResult.message}
                  </p>
                </div>
              )}
            </Stack>
          </div>
        )}
      </div>

      {/* MultiStep Debug (Auto-Execute) */}
      <div className={styles.section}>
        <div className={styles.sectionHeader} onClick={() => setMultiStepExpanded(!multiStepExpanded)}>
          <Stack direction="row" gap={1} alignItems="center">
            <Icon name="bolt" />
            <h4 className={styles.sectionTitle}>Multistep debug (auto-execute)</h4>
          </Stack>
          <Icon name={multiStepExpanded ? 'angle-up' : 'angle-down'} />
        </div>
        {multiStepExpanded && (
          <div className={styles.sectionContent}>
            <Stack direction="column" gap={2}>
              <Field label="Steps" description="One per line: action|selector|value">
                <TextArea
                  className={styles.textArea}
                  value={multiStepInput}
                  onChange={(e) => setMultiStepInput(e.currentTarget.value)}
                  placeholder="highlight|button[data-testid='save']|&#10;formfill|input[name='query']|prometheus&#10;button|Save Dashboard|"
                  disabled={multiStepTesting}
                />
              </Field>

              <p className={styles.helpText}>
                Example: <code className={styles.exampleCode}>formfill|input[name=&quot;query&quot;]|prometheus</code>
              </p>

              <Button variant="primary" size="sm" onClick={handleMultiStepRun} disabled={multiStepTesting}>
                {multiStepTesting ? 'Running...' : 'Run multistep'}
              </Button>

              {multiStepProgress && (
                <div className={styles.progressIndicator}>
                  <Icon name="sync" className="fa-spin" />
                  Step {multiStepProgress.current} of {multiStepProgress.total}
                </div>
              )}

              {multiStepResult && (
                <div
                  className={`${styles.resultBox} ${multiStepResult.success ? styles.resultSuccess : styles.resultError}`}
                >
                  <p className={styles.resultText}>
                    {multiStepResult.success && <Icon name="check" />} {multiStepResult.message}
                  </p>
                </div>
              )}
            </Stack>
          </div>
        )}
      </div>

      {/* DOM Path Tooltip for Watch Mode */}
      {watchMode && watchDomPath && watchCursorPosition && (
        <DomPathTooltip domPath={watchDomPath} position={watchCursorPosition} visible={true} />
      )}

      {/* DOM Path Tooltip for Record Mode */}
      {recordingState !== 'idle' && recordDomPath && recordCursorPosition && (
        <DomPathTooltip domPath={recordDomPath} position={recordCursorPosition} visible={true} />
      )}
    </div>
  );
}<|MERGE_RESOLUTION|>--- conflicted
+++ resolved
@@ -12,9 +12,7 @@
 } from '../../utils/devtools';
 import { UrlTester } from 'components/UrlTester';
 import { DomPathTooltip } from '../DomPathTooltip';
-<<<<<<< HEAD
 import { useWebsiteExport } from '../../utils/use-website-export.hook';
-=======
 import { SkeletonLoader } from '../SkeletonLoader';
 
 // Lazy load BlockEditor to keep it out of main bundle when not needed
@@ -23,7 +21,6 @@
     default: module.BlockEditor,
   }))
 );
->>>>>>> 6be03fba
 
 export interface SelectorDebugPanelProps {
   onOpenDocsPage?: (url: string, title: string) => void;
