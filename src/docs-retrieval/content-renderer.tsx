import React, { useRef, useEffect, useMemo } from 'react';
import { css } from '@emotion/css';
import { GrafanaTheme2 } from '@grafana/data';
import { TabsBar, Tab, TabContent, Badge, Tooltip } from '@grafana/ui';

import { RawContent, ContentParseResult } from './content.types';
import { parseHTMLToComponents, ParsedElement } from './html-parser';
import { parseJsonGuide, isJsonGuideContent } from './json-parser';
import {
  InteractiveSection,
  InteractiveStep,
  InteractiveMultiStep,
  InteractiveGuided,
  InteractiveQuiz,
<<<<<<< HEAD
  InteractiveConditional,
=======
  InputBlock,
>>>>>>> e70994a9
  CodeBlock,
  ExpandableTable,
  ImageRenderer,
  ContentParsingError,
  resetInteractiveCounters,
  VideoRenderer,
  YouTubeVideoRenderer,
} from './components/interactive-components';
import { SequentialRequirementsManager } from '../requirements-manager';
import {
  useTextSelection,
  AssistantSelectionPopover,
  buildDocumentContext,
  AssistantCustomizable,
  AssistantBlockWrapper,
  TextSelectionState,
} from '../integrations/assistant-integration';
import { GuideResponseProvider, useGuideResponses } from '../lib/GuideResponseContext';
import { substituteVariables } from '../utils/variable-substitution';

function resolveRelativeUrls(html: string, baseUrl: string): string {
  try {
    if (!baseUrl) {
      return html;
    }

    const doc = new DOMParser().parseFromString(html, 'text/html');
    const baseUrlObj = new URL(baseUrl);

    // List of attributes that can contain URLs (excluding img attributes)
    const urlAttributes = ['href', 'action', 'poster', 'background'];

    urlAttributes.forEach((attr) => {
      const elements = doc.querySelectorAll(`[${attr}]:not(img)`);
      elements.forEach((element) => {
        const attrValue = element.getAttribute(attr);
        if (attrValue) {
          // Skip external URLs (http://, https://, //, mailto:, tel:, javascript:, etc.)
          if (
            attrValue.startsWith('http://') ||
            attrValue.startsWith('https://') ||
            attrValue.startsWith('//') ||
            attrValue.startsWith('mailto:') ||
            attrValue.startsWith('tel:') ||
            attrValue.startsWith('javascript:') ||
            attrValue.startsWith('#')
          ) {
            return; // Skip external/special URLs
          }

          // Resolve relative URLs (starting with ./, ../, or just a path without /)
          // and absolute paths (starting with /)
          try {
            const resolvedUrl = new URL(attrValue, baseUrlObj).href;
            element.setAttribute(attr, resolvedUrl);
          } catch (urlError) {
            console.warn(`Failed to resolve URL: ${attrValue}`, urlError);
          }
        }
      });
    });

    // Prefer the body content for React rendering. Fallback to full HTML if not present.
    if (doc.body && doc.body.innerHTML && doc.body.innerHTML.trim()) {
      return doc.body.innerHTML;
    }
    return doc.documentElement.outerHTML;
  } catch (error) {
    console.warn('Failed to resolve relative URLs in content:', error);
    return html; // Return original HTML if processing fails
  }
}

/**
 * Scroll to and highlight an element with the given fragment ID
 */
function scrollToFragment(fragment: string, container: HTMLElement): void {
  try {
    // Try multiple selectors to find the target element
    const selectors = [`#${fragment}`, `[id="${fragment}"]`, `[name="${fragment}"]`, `a[name="${fragment}"]`];

    let targetElement: HTMLElement | null = null;

    for (const selector of selectors) {
      targetElement = container.querySelector(selector) as HTMLElement;
      if (targetElement) {
        break;
      }
    }

    if (targetElement) {
      // Scroll to the element with smooth behavior
      targetElement.scrollIntoView({
        behavior: 'smooth',
        block: 'center',
        inline: 'center',
      });

      // Add highlight effect
      targetElement.classList.add('fragment-highlight');

      // Remove highlight after animation
      setTimeout(() => {
        targetElement!.classList.remove('fragment-highlight');
      }, 3000);
    } else {
      console.warn(`Fragment element not found: #${fragment}`);
    }
  } catch (error) {
    console.warn(`Error scrolling to fragment #${fragment}:`, error);
  }
}

interface ContentRendererProps {
  content: RawContent;
  onContentReady?: () => void;
  onGuideComplete?: () => void;
  className?: string;
  containerRef?: React.RefObject<HTMLDivElement>;
}

// Style to hide default browser selection highlight
const hideSelectionStyle = css`
  ::selection {
    background-color: transparent;
    color: inherit;
  }
`;

// Memoize ContentRenderer to prevent re-renders when parent re-renders
// but content prop hasn't changed
export const ContentRenderer = React.memo(function ContentRenderer({
  content,
  onContentReady,
  onGuideComplete,
  className,
  containerRef,
}: ContentRendererProps) {
  const internalRef = useRef<HTMLDivElement>(null);
  const activeRef = containerRef || internalRef;
  const guideCompleteCalledRef = useRef(false);

  // Text selection tracking for assistant integration
  const selectionState = useTextSelection(activeRef);

  // Build document context for assistant
  const documentContext = React.useMemo(() => buildDocumentContext(content), [content]);

  // Store completedSections in a ref so it persists across effect re-runs
  // (inline callbacks in parent cause effect to re-mount - R12 anti-pattern protection)
  const completedSectionsRef = useRef<Set<string>>(new Set());

  // Store onGuideComplete in a ref so we can use the latest version without it
  // causing the event listener effect to re-mount (which would lose tracked sections)
  const onGuideCompleteRef = useRef(onGuideComplete);
  useEffect(() => {
    onGuideCompleteRef.current = onGuideComplete;
  }, [onGuideComplete]);

  // Reset tracking state when content changes (new guide = fresh start)
  useEffect(() => {
    guideCompleteCalledRef.current = false;
    completedSectionsRef.current = new Set();
  }, [content?.url]);

  // Track interactive section completions for guide-level completion
  // Use debounced check to ensure DOM is stable before counting sections
  useEffect(() => {
    let debounceTimer: ReturnType<typeof setTimeout> | null = null;

    // Count interactive sections from the DOM
    const countSections = (): number => {
      const container = activeRef.current;
      if (!container) {
        return 0;
      }
      const sections = container.querySelectorAll('[data-interactive-section="true"]');
      return sections.length;
    };

    // Debounced completion check to ensure DOM is fully rendered
    const debouncedCompletionCheck = () => {
      if (debounceTimer) {
        clearTimeout(debounceTimer);
      }
      debounceTimer = setTimeout(() => {
        if (guideCompleteCalledRef.current) {
          return;
        }
        const totalSections = countSections();
        if (totalSections > 0 && completedSectionsRef.current.size >= totalSections) {
          guideCompleteCalledRef.current = true;
          onGuideCompleteRef.current?.();
        }
      }, 100); // Small delay to ensure DOM is stable
    };

    const handleSectionComplete = (event: Event) => {
      const { sectionId } = (event as CustomEvent).detail;
      completedSectionsRef.current.add(sectionId);

      // Count sections at the time of completion to ensure accurate count
      const totalSections = countSections();

      // Check if all sections complete - trigger immediately if count is accurate
      if (totalSections > 0 && completedSectionsRef.current.size >= totalSections) {
        if (!guideCompleteCalledRef.current && onGuideCompleteRef.current) {
          guideCompleteCalledRef.current = true;
          onGuideCompleteRef.current();
        }
      } else {
        // If count seems off, use debounced check as fallback
        debouncedCompletionCheck();
      }
    };

    // Fallback: also check completion state when individual steps complete
    // This catches edge cases where section completion events aren't fired properly
    const handleStepComplete = () => {
      // Check if all sections are now completed by examining DOM state
      const container = activeRef.current;
      if (!container || guideCompleteCalledRef.current) {
        return;
      }

      const sections = container.querySelectorAll('[data-interactive-section="true"]');
      if (sections.length === 0) {
        return;
      }

      // Check each section's completion state via CSS class
      const allComplete = Array.from(sections).every((section) => section.classList.contains('completed'));

      if (allComplete) {
        guideCompleteCalledRef.current = true;
        onGuideCompleteRef.current?.();
      }
    };

    window.addEventListener('interactive-section-completed', handleSectionComplete);
    window.addEventListener('interactive-step-completed', handleStepComplete);

    return () => {
      window.removeEventListener('interactive-section-completed', handleSectionComplete);
      window.removeEventListener('interactive-step-completed', handleStepComplete);
      if (debounceTimer) {
        clearTimeout(debounceTimer);
      }
    };
  }, [activeRef, content?.url]); // Removed onGuideComplete - using ref instead

  // Expose current content key globally for interactive persistence
  useEffect(() => {
    try {
      (window as any).__DocsPluginContentKey = content?.url || '';
    } catch {
      // no-op
    }
  }, [content?.url]);

  const processedContent = React.useMemo(() => {
    let guideContent = content.content;
    // Skip URL resolution for JSON guides (they don't have relative URLs and DOMParser would corrupt them)
    // Note: Learning journey extras are now applied in the content fetcher before wrapping
    if (!isJsonGuideContent(guideContent)) {
      guideContent = resolveRelativeUrls(guideContent, content.url);
    }
    return guideContent;
  }, [content]);

  // Handle fragment scrolling after content renders
  useEffect(() => {
    if (content.hashFragment && activeRef.current) {
      // Wait for content to fully render before scrolling
      const timer = setTimeout(() => {
        scrollToFragment(content.hashFragment!, activeRef.current!);
      }, 100);
      return () => clearTimeout(timer);
    }
    return undefined;
    // eslint-disable-next-line react-hooks/exhaustive-deps
  }, [processedContent, content.hashFragment]);

  useEffect(() => {
    if (onContentReady) {
      const timer = setTimeout(onContentReady, 50);
      return () => clearTimeout(timer);
    }
    return undefined;
  }, [processedContent, onContentReady]);

  // Derive guide ID from content URL for response storage
  const guideId = useMemo(() => {
    // Use the URL path as the guide identifier, or fallback to 'default'
    try {
      const url = new URL(content.url, window.location.origin);
      // Remove leading slash and use path as ID
      return url.pathname.replace(/^\//, '').replace(/\//g, '-') || 'default';
    } catch {
      return content.url || 'default';
    }
  }, [content.url]);

  // Expose guide ID globally for requirements checker to access
  useEffect(() => {
    try {
      (window as any).__DocsPluginGuideId = guideId;
    } catch {
      // no-op
    }
  }, [guideId]);

  return (
    <GuideResponseProvider guideId={guideId}>
      <ContentWithVariables
        processedContent={processedContent}
        contentType={content.type}
        baseUrl={content.url}
        onContentReady={onContentReady}
        activeRef={activeRef}
        className={className}
        selectionState={selectionState}
        documentContext={documentContext}
      />
    </GuideResponseProvider>
  );
});

/** Inner component that has access to GuideResponseContext for variable substitution */
interface ContentWithVariablesProps {
  processedContent: string;
  contentType: 'learning-journey' | 'single-doc';
  baseUrl: string;
  onContentReady?: () => void;
  activeRef: React.RefObject<HTMLDivElement>;
  className?: string;
  selectionState: TextSelectionState;
  documentContext: ReturnType<typeof buildDocumentContext>;
}

function ContentWithVariables({
  processedContent,
  contentType,
  baseUrl,
  onContentReady,
  activeRef,
  className,
  selectionState,
  documentContext,
}: ContentWithVariablesProps) {
  // Get responses for variable substitution - passed to renderer, NOT used for pre-parsing
  // This avoids breaking JSON structure when user values contain special characters
  const { responses } = useGuideResponses();

  return (
    <div
      ref={activeRef}
      className={`${className} ${hideSelectionStyle}`}
      data-pathfinder-content="true"
      style={{
        display: 'flex',
        flexDirection: 'column',
        minHeight: 0,
        overflow: 'visible',
        position: 'relative',
      }}
    >
      <ContentProcessor
        html={processedContent}
        contentType={contentType}
        baseUrl={baseUrl}
        onReady={onContentReady}
        responses={responses}
      />
      {selectionState.isValid && (
        <AssistantSelectionPopover
          selectedText={selectionState.selectedText}
          position={selectionState.position}
          context={documentContext}
          containerRef={activeRef}
        />
      )}
    </div>
  );
}

interface ContentProcessorProps {
  html: string;
  contentType: 'learning-journey' | 'single-doc';
  theme?: GrafanaTheme2;
  baseUrl: string;
  onReady?: () => void;
  /** User responses for variable substitution at render time */
  responses: Record<string, unknown>;
}

function ContentProcessor({ html, contentType, baseUrl, onReady, responses }: ContentProcessorProps) {
  const ref = useRef<HTMLDivElement>(null);

  // Reset interactive counters only when content changes (not on every render)
  // This must run BEFORE parsing to ensure clean state for section registration
  useMemo(
    () => {
      resetInteractiveCounters();
      return null;
    },
    // eslint-disable-next-line react-hooks/exhaustive-deps
    [html]
  );

  // Parse content with fail-fast error handling (memoized to avoid re-parsing on every render)
  // Detect JSON vs HTML content and use appropriate parser
  const parseResult: ContentParseResult = useMemo(() => {
    if (isJsonGuideContent(html)) {
      return parseJsonGuide(html, baseUrl);
    }
    return parseHTMLToComponents(html, baseUrl);
  }, [html, baseUrl]);

  // Start DOM monitoring if interactive elements are present
  useEffect(() => {
    if (parseResult.isValid && parseResult.data) {
      const hasInteractiveElements = parseResult.data.elements.some(
        (el) => el.type === 'interactive-section' || el.type === 'interactive-step'
      );

      if (hasInteractiveElements) {
        const manager = SequentialRequirementsManager.getInstance();
        manager.startDOMMonitoring();

        return () => {
          manager.stopDOMMonitoring();
        };
      }
    }
    return undefined;
  }, [parseResult]);

  // Single decision point: either we have valid React components or we display errors
  if (!parseResult.isValid) {
    console.error('Content parsing failed:', parseResult.errors);
    return (
      <div ref={ref}>
        <ContentParsingError
          errors={parseResult.errors}
          warnings={parseResult.warnings}
          fallbackHtml={html}
          onRetry={() => {
            window.location.reload();
          }}
        />
      </div>
    );
  }

  // Success case: render parsed content
  const { data: parsedContent } = parseResult;

  if (!parsedContent) {
    console.error('[DocsPlugin] Parsing succeeded but no data returned');
    return (
      <div ref={ref}>
        <ContentParsingError
          errors={[
            {
              type: 'html_parsing',
              message: 'Parsing succeeded but no content data was returned',
              location: 'ContentProcessor',
            },
          ]}
          warnings={parseResult.warnings}
          fallbackHtml={html}
        />
      </div>
    );
  }

  return (
    <div ref={ref}>
      {parsedContent.elements.map((element, index) =>
        renderParsedElement(element, `element-${index}`, baseUrl, responses)
      )}
    </div>
  );
}

// Legacy: Grafana UI components were previously supported as custom HTML elements
// but are no longer used. Kept mapping for backward compatibility if needed in future.
const allowedUiComponents: Record<string, React.ElementType> = {
  // Note: These are never used in current HTML but kept for potential future use
  badge: Badge,
  tooltip: Tooltip,
};

// TabsWrapper manages tabs state
function TabsWrapper({ element }: { element: ParsedElement }) {
  // Extract tab data first to determine initial state
  const tabsBarElement = element.children?.find(
    (child) => typeof child !== 'string' && (child as any).props?.['data-element'] === 'tabs-bar'
  ) as ParsedElement | undefined;

  const tabContentElement = element.children?.find(
    (child) => typeof child !== 'string' && (child as any).props?.['data-element'] === 'tab-content'
  ) as ParsedElement | undefined;

  // Extract tab data from tabs-bar children
  const tabElements =
    (tabsBarElement?.children?.filter(
      (child) => typeof child !== 'string' && (child as any).props?.['data-element'] === 'tab'
    ) as ParsedElement[]) || [];

  const tabsData = tabElements.map((tabEl) => ({
    key: tabEl.props?.['data-key'] || '',
    label: tabEl.props?.['data-label'] || '',
  }));

  const [activeTab, setActiveTab] = React.useState(tabsData[0]?.key || '');

  React.useEffect(() => {
    if (tabsData.length > 0 && !activeTab) {
      setActiveTab(tabsData[0].key);
    }
  }, [tabsData, activeTab]);

  if (!tabsBarElement || !tabContentElement) {
    console.warn('Missing required tabs elements');
    return null;
  }

  // Extract content for each tab from tab-content children
  // The content items are direct children of tab-content (like <pre> elements), not div[data-element="tab-content-item"]
  const tabContentItems = tabContentElement.children || [];

  return (
    <div>
      <TabsBar>
        {tabsData.map((tab) => (
          <Tab
            key={tab.key}
            label={tab.label}
            active={activeTab === tab.key}
            onChangeTab={() => setActiveTab(tab.key)}
          />
        ))}
      </TabsBar>
      <TabContent className="tab-content">
        {(() => {
          const contentIndex = parseInt(activeTab, 10) || 0;
          const content = tabContentItems[contentIndex];

          if (content && typeof content !== 'string') {
            // Render the content as raw HTML to avoid HTML parser interference
            const originalHTML = (content as any).originalHTML;
            if (originalHTML) {
              return <TabContentRenderer html={originalHTML} />;
            }
            // Fallback to normal rendering if no originalHTML
            return renderParsedElement(content, 'tab-content', undefined);
          }
          return null;
        })()}
      </TabContent>
    </div>
  );
}

// Convert tab-content <pre> elements to CodeBlock components
// SECURITY: All content goes through parser - no raw HTML fallback
function TabContentRenderer({ html }: { html: string }) {
  // Parse the HTML to find <pre> elements and convert them to CodeBlock components
  const parseResult = parseHTMLToComponents(html);

  if (!parseResult.isValid || !parseResult.data) {
    // SECURITY: No dangerouslySetInnerHTML fallback - return null on parse failure
    console.error('TabContentRenderer: Failed to parse content.');
    return null;
  }

  // Render the parsed content using the existing component system
  return (
    <div>
      {parseResult.data.elements.map((element, index) =>
        renderParsedElement(element, `tab-content-${index}`, undefined)
      )}
    </div>
  );
}

function renderParsedElement(
  element: ParsedElement | ParsedElement[],
  key: string | number,
  contentKey?: string,
  responses: Record<string, unknown> = {}
): React.ReactNode {
  if (Array.isArray(element)) {
    return element.map((child, i) => renderParsedElement(child, `${key}-${i}`, contentKey, responses));
  }

  // Helper to substitute variables in strings at render time
  // This is safe because it happens AFTER JSON parsing
  const sub = (value: string | undefined): string | undefined => {
    if (!value) {
      return value;
    }
    // Cast responses - they may contain any JSON value but substituteVariables
    // only reads string/boolean/number which it stringifies
    return substituteVariables(value, responses as Record<string, string | boolean | number>, {
      preserveUnmatched: true,
    });
  };

  // Helper to substitute in string children
  const renderChildren = (children: Array<ParsedElement | string>) =>
    children.map((child: ParsedElement | string, childIndex: number) =>
      typeof child === 'string'
        ? sub(child)
        : renderParsedElement(child, `${key}-child-${childIndex}`, contentKey, responses)
    );

  // Handle special cases first
  switch (element.type) {
    case 'badge':
      return <Badge key={key} text={element.props.text} color={element.props.color} className="mr-1" />;
    case 'badge-tooltip':
      return (
        <Badge
          key={key}
          text={element.props.text}
          color={element.props.color}
          icon={element.props.icon}
          tooltip={element.props.tooltip}
          className="mr-1"
        />
      );
    case 'interactive-section':
      return (
        <InteractiveSection
          key={key}
          title={sub(element.props.title) || 'Interactive section'}
          isSequence={element.props.isSequence}
          skippable={element.props.skippable}
          requirements={element.props.requirements}
          objectives={element.props.objectives}
          hints={element.props.hints}
          id={element.props.id} // Pass the HTML id attribute
        >
          {renderChildren(element.children)}
        </InteractiveSection>
      );
    case 'interactive-conditional':
      return (
        <InteractiveConditional
          key={key}
          conditions={element.props.conditions || []}
          description={element.props.description}
          display={element.props.display || 'inline'}
          whenTrueSectionConfig={element.props.whenTrueSectionConfig}
          whenFalseSectionConfig={element.props.whenFalseSectionConfig}
          whenTrueChildren={element.props.whenTrueChildren || []}
          whenFalseChildren={element.props.whenFalseChildren || []}
          renderElement={(child: ParsedElement, childKey: string) => renderParsedElement(child, childKey, contentKey)}
          keyPrefix={String(key)}
        />
      );
    case 'interactive-step':
      return (
        <InteractiveStep
          key={key}
          targetAction={element.props.targetAction}
          refTarget={element.props.refTarget}
          targetValue={sub(element.props.targetValue)}
          hints={element.props.hints}
          targetComment={element.props.targetComment}
          doIt={element.props.doIt}
          showMe={element.props.showMe}
          showMeText={element.props.showMeText}
          skippable={element.props.skippable}
          completeEarly={element.props.completeEarly}
          requirements={element.props.requirements}
          objectives={element.props.objectives}
          postVerify={element.props.postVerify}
          title={sub(element.props.title)}
        >
          {renderChildren(element.children)}
        </InteractiveStep>
      );
    case 'interactive-multi-step':
      return (
        <InteractiveMultiStep
          key={key}
          internalActions={element.props.internalActions}
          skippable={element.props.skippable}
          completeEarly={element.props.completeEarly}
          requirements={element.props.requirements}
          objectives={element.props.objectives}
          hints={element.props.hints}
          title={sub(element.props.title)}
        >
          {renderChildren(element.children)}
        </InteractiveMultiStep>
      );
    case 'interactive-guided':
      return (
        <InteractiveGuided
          key={key}
          internalActions={element.props.internalActions}
          stepTimeout={element.props.stepTimeout}
          skippable={element.props.skippable}
          completeEarly={element.props.completeEarly}
          requirements={element.props.requirements}
          objectives={element.props.objectives}
          hints={element.props.hints}
          title={sub(element.props.title)}
        >
          {renderChildren(element.children)}
        </InteractiveGuided>
      );
    case 'quiz-block':
      return (
        <InteractiveQuiz
          key={key}
          question={sub(element.props.question) ?? element.props.question}
          choices={element.props.choices}
          multiSelect={element.props.multiSelect}
          completionMode={element.props.completionMode}
          maxAttempts={element.props.maxAttempts}
          requirements={element.props.requirements}
          skippable={element.props.skippable}
        >
          {renderChildren(element.children)}
        </InteractiveQuiz>
      );
    case 'input-block':
      return (
        <InputBlock
          key={key}
          prompt={sub(element.props.prompt) ?? element.props.prompt}
          inputType={element.props.inputType}
          variableName={element.props.variableName}
          placeholder={sub(element.props.placeholder)}
          checkboxLabel={sub(element.props.checkboxLabel)}
          defaultValue={element.props.defaultValue}
          required={element.props.required}
          pattern={element.props.pattern}
          validationMessage={sub(element.props.validationMessage)}
          requirements={element.props.requirements}
          skippable={element.props.skippable}
        >
          {renderChildren(element.children)}
        </InputBlock>
      );
    case 'video':
      return (
        <VideoRenderer
          key={key}
          src={element.props.src}
          baseUrl={element.props.baseUrl}
          onClick={element.props.onClick}
        />
      );
    case 'youtube-video':
      return (
        <YouTubeVideoRenderer
          key={key}
          src={element.props.src}
          width={element.props.width}
          height={element.props.height}
          title={element.props.title}
          className={element.props.className}
          {...element.props}
        />
      );
    case 'image-renderer':
      return (
        <ImageRenderer
          key={key}
          src={element.props.src}
          dataSrc={element.props.dataSrc}
          alt={element.props.alt}
          className={element.props.className}
          title={element.props.title}
          baseUrl={element.props.baseUrl}
          width={element.props.width}
          height={element.props.height}
        />
      );
    case 'code-block':
      return (
        <CodeBlock
          key={key}
          code={element.props.code}
          language={element.props.language}
          showCopy={element.props.showCopy}
          inline={element.props.inline}
        />
      );
    case 'expandable-table':
      return (
        <ExpandableTable
          key={key}
          defaultCollapsed={element.props.defaultCollapsed}
          toggleText={sub(element.props.toggleText)}
          className={element.props.className}
          isCollapseSection={element.props.isCollapseSection}
        >
          {renderChildren(element.children)}
        </ExpandableTable>
      );
    case 'assistant-customizable':
      return (
        <AssistantCustomizable
          key={key}
          defaultValue={element.props.defaultValue}
          assistantId={element.props.assistantId}
          assistantType={element.props.assistantType}
          inline={element.props.inline}
          contentKey={contentKey || ''}
        />
      );
    case 'assistant-block-wrapper':
      return (
        <AssistantBlockWrapper
          key={key}
          assistantId={element.props.assistantId}
          assistantType={element.props.assistantType}
          defaultValue={element.props.defaultValue}
          blockType={element.props.blockType}
          contentKey={contentKey || ''}
          surroundingContext={element.props.surroundingContext}
        >
          {renderChildren(element.children)}
        </AssistantBlockWrapper>
      );
    case 'raw-html':
      // SECURITY: raw-html type is removed - all HTML must go through the parser
      console.error('raw-html element type encountered - this should have been caught during parsing');
      return null;
    default:
      // Handle tabs root
      if (element.props?.['data-element'] === 'tabs') {
        // Create a TabsWrapper component to manage state
        return <TabsWrapper key={key} element={element} />;
      }

      // Handle tabs bar and content
      if (typeof element.type === 'string' && element.type === 'div' && element.children) {
        const hasTabsBar = element.children.some(
          (child) => typeof child !== 'string' && (child as any).props?.['data-element'] === 'tabs-bar'
        );
        const hasTabContent = element.children.some(
          (child) => typeof child !== 'string' && (child as any).props?.['data-element'] === 'tab-content'
        );

        if (hasTabsBar && hasTabContent) {
          // Create a TabsWrapper component to manage state
          return <TabsWrapper key={key} element={element} />;
        }
      }

      // Also check if this is a tab-content div that should be handled specially
      if (
        typeof element.type === 'string' &&
        element.type === 'div' &&
        element.props?.['data-element'] === 'tab-content'
      ) {
        return null;
      }

      // Legacy Grafana UI components mapping (rarely used but kept for compatibility)
      if (typeof element.type === 'string') {
        const lowerType = element.type.toLowerCase();
        const comp = allowedUiComponents[lowerType];
        if (comp) {
          const children = element.children
            ?.map((child: ParsedElement | string, childIndex: number) =>
              typeof child === 'string'
                ? sub(child)
                : renderParsedElement(child, `${key}-child-${childIndex}`, contentKey, responses)
            )
            .filter((child: React.ReactNode) => child !== null);

          // Use props as-is (no custom attribute extraction needed for badge/tooltip)
          return React.createElement(
            comp,
            { key, ...element.props },
            ...(children && children.length > 0 ? children : [])
          );
        }
      }

      // Standard HTML elements - strict validation
      if (!element.type || (typeof element.type !== 'string' && typeof element.type !== 'function')) {
        console.error('Invalid element type for parsed element:', element);
        throw new Error(`Invalid element type: ${element.type}. This should have been caught during parsing.`);
      }

      // Handle void/self-closing elements that shouldn't have children
      const voidElements = new Set([
        'area',
        'base',
        'br',
        'col',
        'embed',
        'hr',
        'img',
        'input',
        'link',
        'meta',
        'param',
        'source',
        'track',
        'wbr',
      ]);

      if (typeof element.type === 'string' && voidElements.has(element.type)) {
        // Void elements should not have children
        return React.createElement(element.type, { key, ...element.props });
      } else {
        // Regular elements can have children - apply variable substitution to text
        const children = element.children
          ?.map((child: ParsedElement | string, childIndex: number) => {
            if (typeof child === 'string') {
              // Apply variable substitution and preserve whitespace
              const substituted = sub(child);
              return substituted && substituted.length > 0 ? substituted : null;
            }
            return renderParsedElement(child, `${key}-child-${childIndex}`, contentKey, responses);
          })
          .filter((child: React.ReactNode) => child !== null);

        return React.createElement(
          element.type,
          { key, ...element.props },
          ...(children && children.length > 0 ? children : [])
        );
      }
  }
}

export function useContentRenderer(content: RawContent | null) {
  const containerRef = useRef<HTMLDivElement>(null);
  const [isReady, setIsReady] = React.useState(false);

  const handleContentReady = React.useCallback(() => {
    setIsReady(true);
  }, []);

  const renderer = React.useMemo(() => {
    if (!content) {
      return null;
    }
    return <ContentRenderer content={content} containerRef={containerRef} onContentReady={handleContentReady} />;
  }, [content, handleContentReady]);

  return {
    renderer,
    containerRef,
    isReady,
  };
}<|MERGE_RESOLUTION|>--- conflicted
+++ resolved
@@ -12,11 +12,8 @@
   InteractiveMultiStep,
   InteractiveGuided,
   InteractiveQuiz,
-<<<<<<< HEAD
   InteractiveConditional,
-=======
   InputBlock,
->>>>>>> e70994a9
   CodeBlock,
   ExpandableTable,
   ImageRenderer,
