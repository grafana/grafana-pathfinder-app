/**
 * JSON Guide Parser
 *
 * Converts JSON-based guides to ParsedElement[] for rendering through
 * the existing content pipeline. Produces identical output to the HTML parser.
 */

import { ContentParseResult, ParsedContent, ParsedElement, ParseError } from './content.types';
import { parseHTMLToComponents } from './html-parser';
import { validateGuide } from '../validation';
import { sanitizeDocumentationHTML } from '../security/html-sanitizer';
import DOMPurify from 'dompurify';
<<<<<<< HEAD
import type {
  JsonGuide,
  JsonBlock,
  JsonMarkdownBlock,
  JsonHtmlBlock,
  JsonSectionBlock,
  JsonConditionalBlock,
  JsonInteractiveBlock,
  JsonMultistepBlock,
  JsonGuidedBlock,
  JsonImageBlock,
  JsonVideoBlock,
  JsonQuizBlock,
  JsonAssistantBlock,
  JsonStep,
=======
import {
  hasAssistantEnabled,
  type JsonGuide,
  type JsonBlock,
  type JsonMarkdownBlock,
  type JsonHtmlBlock,
  type JsonSectionBlock,
  type JsonInteractiveBlock,
  type JsonMultistepBlock,
  type JsonGuidedBlock,
  type JsonImageBlock,
  type JsonVideoBlock,
  type JsonQuizBlock,
  type JsonAssistantBlock,
  type JsonStep,
  type AssistantProps,
>>>>>>> fefe9690
} from '../types/json-guide.types';

const MARKDOWN_ALLOWED_TAGS = [
  'div',
  'span',
  'p',
  'ul',
  'ol',
  'li',
  'strong',
  'em',
  'code',
  'pre',
  'table',
  'thead',
  'tbody',
  'tr',
  'th',
  'td',
  'img',
  'h1',
  'h2',
  'h3',
  'h4',
  'h5',
  'h6',
  'blockquote',
  'br',
  'hr',
  'a',
];

const MARKDOWN_ALLOWED_ATTR = [
  'href',
  'title',
  'target',
  'rel',
  'src',
  'alt',
  'colspan',
  'rowspan',
  'class',
  'id',
  'width',
  'height',
];

const HTML_TAG_PATTERN = /<\s*\/?\s*[a-zA-Z][^>]*>/;

/**
 * Parse a JSON guide into ContentParseResult.
 *
 * @param input - JSON string or JsonGuide object
 * @param baseUrl - Base URL for the guide (used for security validation)
 * @returns ContentParseResult compatible with the HTML parser output
 */
export function parseJsonGuide(input: string | JsonGuide, baseUrl?: string): ContentParseResult {
  const errors: ParseError[] = [];
  const warnings: string[] = [];

  // Parse JSON string if needed
  let guide: JsonGuide;
  try {
    guide = typeof input === 'string' ? JSON.parse(input) : input;
  } catch (e) {
    errors.push({
      type: 'html_parsing',
      message: `Invalid JSON: ${e instanceof Error ? e.message : 'Unknown error'}`,
      originalError: e instanceof Error ? e : undefined,
    });
    return { isValid: false, errors, warnings };
  }

  // Zod validation replaces manual checks
  const validationResult = validateGuide(guide);
  if (!validationResult.isValid) {
    return {
      isValid: false,
      errors: validationResult.errors.map((e) => ({
        type: 'schema_validation',
        message: e.message,
        location: e.path.join('.'),
      })),
      warnings: validationResult.warnings.map((w) => w.message),
    };
  }

  // Preserve validation warnings (e.g., unknown fields, invalid condition syntax)
  warnings.push(...validationResult.warnings.map((w) => w.message));

  // Convert blocks to ParsedElements
  const elements: ParsedElement[] = [];
  let hasInteractiveElements = false;
  let hasCodeBlocks = false;
  let hasImages = false;
  let hasVideos = false;
  let hasAssistantElements = false;

  for (let i = 0; i < guide.blocks.length; i++) {
    const block = guide.blocks[i];
    try {
      // For assistant blocks, extract context from adjacent sibling blocks
      // This helps the AI understand the educational purpose of the content
      let surroundingContext: SurroundingContext | undefined;
      if (block.type === 'assistant') {
        const prevBlock = i > 0 ? guide.blocks[i - 1] : undefined;
        const nextBlock = i < guide.blocks.length - 1 ? guide.blocks[i + 1] : undefined;

        const beforeContext = prevBlock ? extractContextFromBlock(prevBlock) : undefined;
        const afterContext = nextBlock ? extractContextFromBlock(nextBlock) : undefined;

        if (beforeContext || afterContext) {
          surroundingContext = {
            ...(beforeContext && { before: beforeContext }),
            ...(afterContext && { after: afterContext }),
          };
        }
      }

      const result = convertBlockToParsedElement(block, `blocks[${i}]`, baseUrl, surroundingContext);
      if (result.element) {
        elements.push(result.element);
      }
      if (result.hasInteractive) {
        hasInteractiveElements = true;
      }
      if (result.hasCode) {
        hasCodeBlocks = true;
      }
      if (result.hasImage) {
        hasImages = true;
      }
      if (result.hasVideo) {
        hasVideos = true;
      }
      if (result.hasAssistant) {
        hasAssistantElements = true;
      }
      if (result.warning) {
        warnings.push(result.warning);
      }
    } catch (e) {
      errors.push({
        type: 'element_creation',
        message: `Failed to convert block ${i}: ${e instanceof Error ? e.message : 'Unknown error'}`,
        location: `blocks[${i}]`,
        originalError: e instanceof Error ? e : undefined,
      });
    }
  }

  const parsedContent: ParsedContent = {
    elements,
    hasInteractiveElements,
    hasCodeBlocks,
    hasExpandableTables: false,
    hasImages,
    hasVideos,
    hasAssistantElements,
  };

  return {
    isValid: errors.length === 0,
    data: parsedContent,
    errors,
    warnings,
  };
}

interface ConversionResult {
  element: ParsedElement | null;
  hasInteractive?: boolean;
  hasCode?: boolean;
  hasImage?: boolean;
  hasVideo?: boolean;
  hasAssistant?: boolean;
  warning?: string;
}

/**
 * Convert a JsonBlock to a ParsedElement by type.
 * Internal helper that handles the actual conversion without assistant wrapper logic.
 */
function convertBlockByType(
  block: JsonBlock,
  path: string,
  baseUrl?: string,
  surroundingContext?: SurroundingContext
): ConversionResult {
  switch (block.type) {
    case 'markdown':
      return convertMarkdownBlock(block, path);
    case 'html':
      return convertHtmlBlock(block, path, baseUrl);
    case 'section':
      return convertSectionBlock(block, path, baseUrl);
    case 'conditional':
      return convertConditionalBlock(block, path, baseUrl);
    case 'interactive':
      return convertInteractiveBlock(block, path);
    case 'multistep':
      return convertMultistepBlock(block, path);
    case 'guided':
      return convertGuidedBlock(block, path);
    case 'image':
      return convertImageBlock(block, path, baseUrl);
    case 'video':
      return convertVideoBlock(block, path);
    case 'quiz':
      return convertQuizBlock(block, path);
    case 'assistant':
      // Legacy wrapper format - pass surrounding context for better AI understanding
      return convertAssistantBlock(block, path, baseUrl, surroundingContext);
    default:
      return {
        element: null,
        warning: `Unknown block type at ${path}: ${(block as JsonBlock).type}`,
      };
  }
}

/**
 * Convert a JsonBlock to a ParsedElement.
 * Handles both attribute-based assistant (assistantEnabled: true) and legacy wrapper format.
 *
 * @param block - The block to convert
 * @param path - The JSON path for debugging
 * @param baseUrl - Optional base URL for resolving relative paths
 * @param surroundingContext - Optional context from sibling blocks (for assistant blocks)
 */
function convertBlockToParsedElement(
  block: JsonBlock,
  path: string,
  baseUrl?: string,
  surroundingContext?: SurroundingContext
): ConversionResult {
  // Check for attribute-based assistant customization (new format)
  if (hasAssistantEnabled(block)) {
    const assistantBlock = block as JsonBlock & AssistantProps;
    const innerResult = convertBlockByType(block, path, baseUrl, surroundingContext);

    if (innerResult.element) {
      // Wrap with assistant-block-wrapper
      const wrappedElement: ParsedElement = {
        type: 'assistant-block-wrapper',
        props: {
          assistantId: assistantBlock.assistantId || `${path}-assistant`,
          assistantType: assistantBlock.assistantType || 'query',
          defaultValue: extractDefaultValueFromBlock(block),
          blockType: block.type,
          // Pass surrounding context for better AI understanding
          ...(surroundingContext && { surroundingContext }),
        },
        children: [innerResult.element],
      };

      return {
        ...innerResult,
        element: wrappedElement,
        hasAssistant: true,
      };
    }

    return innerResult;
  }

  // Standard conversion (no assistant wrapper)
  return convertBlockByType(block, path, baseUrl, surroundingContext);
}

/**
 * Convert markdown content to ParsedElement children.
 * Handles basic markdown syntax: headings, bold, italic, code, links, lists, code blocks, tables.
 * SECURITY: Input is sanitized with a safe allowlist of structural tags before parsing (F1, F4).
 * We allow basic content tags (div, span, headings, lists, tables, code) while stripping scripts/events.
 *
 * @public Exported for use in AssistantBlockWrapper to render customized content
 */
export function parseMarkdownToElements(content: string): ParsedElement[] {
  // SECURITY: Sanitize with a safe allowlist so basic HTML content survives while stripping dangerous markup
  const sanitizedContent = DOMPurify.sanitize(content, {
    ALLOWED_TAGS: MARKDOWN_ALLOWED_TAGS,
    ALLOWED_ATTR: MARKDOWN_ALLOWED_ATTR,
    KEEP_CONTENT: true,
  });

  // If the content includes HTML tags after sanitization, try parsing as HTML to preserve allowed structure
  if (HTML_TAG_PATTERN.test(sanitizedContent)) {
    const htmlResult = parseHTMLToComponents(sanitizeDocumentationHTML(sanitizedContent));
    if (htmlResult.isValid && htmlResult.data?.elements?.length) {
      return htmlResult.data.elements;
    }
  }

  const elements: ParsedElement[] = [];
  const lines = sanitizedContent.split('\n');
  let currentList: ParsedElement | null = null;
  let currentListItems: ParsedElement[] = [];
  let inCodeBlock = false;
  let codeBlockLanguage = '';
  let codeBlockLines: string[] = [];
  let inTable = false;
  let tableHeaders: string[] = [];
  let tableRows: string[][] = [];

  const flushList = () => {
    if (currentList && currentListItems.length > 0) {
      currentList.children = currentListItems;
      elements.push(currentList);
      currentList = null;
      currentListItems = [];
    }
  };

  const flushCodeBlock = () => {
    if (codeBlockLines.length > 0) {
      // Use the code-block type to get the CodeBlock component with copy button and syntax highlighting
      elements.push({
        type: 'code-block',
        props: {
          code: codeBlockLines.join('\n'),
          language: codeBlockLanguage || undefined,
          showCopy: true,
          inline: false,
        },
        children: [],
      });
      codeBlockLines = [];
      codeBlockLanguage = '';
    }
  };

  const flushTable = () => {
    if (tableHeaders.length > 0 || tableRows.length > 0) {
      const headerCells: ParsedElement[] = tableHeaders.map((cell) => ({
        type: 'th',
        props: {},
        children: parseInlineMarkdown(cell.trim()),
      }));

      const bodyRows: ParsedElement[] = tableRows.map((row) => ({
        type: 'tr',
        props: {},
        children: row.map((cell) => ({
          type: 'td',
          props: {},
          children: parseInlineMarkdown(cell.trim()),
        })),
      }));

      const tableElement: ParsedElement = {
        type: 'table',
        props: {},
        children: [
          {
            type: 'thead',
            props: {},
            children: [
              {
                type: 'tr',
                props: {},
                children: headerCells,
              },
            ],
          },
          {
            type: 'tbody',
            props: {},
            children: bodyRows,
          },
        ],
      };

      elements.push(tableElement);
      tableHeaders = [];
      tableRows = [];
      inTable = false;
    }
  };

  // Helper to parse table row cells
  const parseTableRow = (line: string): string[] => {
    // Remove leading/trailing pipes and split by pipe
    const trimmed = line.trim();
    const withoutLeadingPipe = trimmed.startsWith('|') ? trimmed.slice(1) : trimmed;
    const withoutTrailingPipe = withoutLeadingPipe.endsWith('|') ? withoutLeadingPipe.slice(0, -1) : withoutLeadingPipe;
    return withoutTrailingPipe.split('|');
  };

  // Helper to check if a line is a table separator (|---|---|)
  const isTableSeparator = (line: string): boolean => {
    const trimmed = line.trim();
    // Must contain | and only |, -, :, and spaces
    return trimmed.includes('|') && /^[\s|:\-]+$/.test(trimmed);
  };

  // Helper to check if a line looks like a table row
  const isTableRow = (line: string): boolean => {
    const trimmed = line.trim();
    return trimmed.includes('|') && !isTableSeparator(trimmed);
  };

  for (let i = 0; i < lines.length; i++) {
    const line = lines[i];
    const trimmedLine = line.trim();

    // Check for fenced code block start/end
    if (trimmedLine.startsWith('```')) {
      if (inCodeBlock) {
        // End of code block
        flushCodeBlock();
        inCodeBlock = false;
      } else {
        // Start of code block
        flushList();
        flushTable();
        inCodeBlock = true;
        codeBlockLanguage = trimmedLine.slice(3).trim();
      }
      continue;
    }

    // If we're inside a code block, collect the lines
    if (inCodeBlock) {
      codeBlockLines.push(line);
      continue;
    }

    // Table handling
    if (isTableRow(trimmedLine)) {
      flushList();

      if (!inTable) {
        // This could be the header row - check if next line is separator
        const nextLine = lines[i + 1]?.trim() || '';
        if (isTableSeparator(nextLine)) {
          // Start of table - this is the header
          inTable = true;
          tableHeaders = parseTableRow(trimmedLine);
          i++; // Skip the separator line
          continue;
        }
      }

      if (inTable) {
        // This is a body row
        tableRows.push(parseTableRow(trimmedLine));
        continue;
      }
    } else if (inTable) {
      // End of table (non-table line encountered)
      flushTable();
    }

    // Skip empty lines (but flush lists and tables)
    if (trimmedLine === '') {
      flushList();
      flushTable();
      continue;
    }

    // Headings
    const headingMatch = trimmedLine.match(/^(#{1,6})\s+(.+)$/);
    if (headingMatch) {
      flushList();
      flushTable();
      const level = headingMatch[1].length;
      const text = headingMatch[2];
      elements.push({
        type: `h${level}`,
        props: {},
        children: parseInlineMarkdown(text),
      });
      continue;
    }

    // Unordered list items
    if (trimmedLine.startsWith('- ') || trimmedLine.startsWith('* ')) {
      flushTable();
      if (!currentList) {
        currentList = { type: 'ul', props: {}, children: [] };
      }
      currentListItems.push({
        type: 'li',
        props: {},
        children: parseInlineMarkdown(trimmedLine.slice(2)),
      });
      continue;
    }

    // Ordered list items
    const orderedMatch = trimmedLine.match(/^(\d+)\.\s+(.+)$/);
    if (orderedMatch) {
      flushTable();
      if (!currentList || currentList.type !== 'ol') {
        flushList();
        currentList = { type: 'ol', props: {}, children: [] };
      }
      currentListItems.push({
        type: 'li',
        props: {},
        children: parseInlineMarkdown(orderedMatch[2]),
      });
      continue;
    }

    // Regular paragraph
    flushList();
    flushTable();
    elements.push({
      type: 'p',
      props: {},
      children: parseInlineMarkdown(trimmedLine),
    });
  }

  // Flush any remaining list, code block, or table
  flushList();
  flushCodeBlock();
  flushTable();

  return elements;
}

/**
 * Convert inline markdown to HTML string.
 * Used for targetComment which expects HTML.
 * SECURITY: Output is sanitized with DOMPurify to prevent XSS attacks (F1, F4).
 */
function markdownToHtml(text: string): string {
  // SECURITY: Sanitize input with the same allowlist used for markdown parsing
  const sanitizedInput = DOMPurify.sanitize(text, {
    ALLOWED_TAGS: MARKDOWN_ALLOWED_TAGS,
    ALLOWED_ATTR: MARKDOWN_ALLOWED_ATTR,
    KEEP_CONTENT: true,
  });

  const html = sanitizedInput
    // Bold: **text** or __text__
    .replace(/\*\*(.+?)\*\*/g, '<strong>$1</strong>')
    .replace(/__(.+?)__/g, '<strong>$1</strong>')
    // Italic: *text* or _text_ (but not inside words)
    .replace(/\*([^*]+)\*/g, '<em>$1</em>')
    .replace(/(?<!\w)_([^_]+)_(?!\w)/g, '<em>$1</em>')
    // Inline code: `code`
    .replace(/`([^`]+)`/g, '<code>$1</code>')
    // Links: [text](url)
    .replace(/\[([^\]]+)\]\(([^)]+)\)/g, '<a href="$2" target="_blank" rel="noopener noreferrer">$1</a>');

  // SECURITY: Sanitize HTML output to prevent XSS attacks (F1, F4)
  // This is defense-in-depth - targetComment is also sanitized at render time,
  // but sanitizing here ensures safety at the source
  return sanitizeDocumentationHTML(html);
}

/**
 * Parse inline markdown (bold, italic, code, links) into ParsedElement children.
 */
function parseInlineMarkdown(text: string): Array<ParsedElement | string> {
  const children: Array<ParsedElement | string> = [];
  let lastIndex = 0;

  // Combined regex to find any inline element
  const combinedRegex = /(\*\*(.+?)\*\*|__(.+?)__|`([^`]+)`|\[([^\]]+)\]\(([^)]+)\)|\*([^*]+)\*|_([^_]+)_)/g;

  let match;
  while ((match = combinedRegex.exec(text)) !== null) {
    // Add text before the match
    if (match.index > lastIndex) {
      const textBefore = text.slice(lastIndex, match.index);
      if (textBefore) {
        children.push(textBefore);
      }
    }

    const fullMatch = match[0];

    // Determine which pattern matched
    if (fullMatch.startsWith('**') || fullMatch.startsWith('__')) {
      // Bold
      const content = match[2] || match[3];
      children.push({
        type: 'strong',
        props: {},
        children: [content],
      });
    } else if (fullMatch.startsWith('`')) {
      // Inline code - use code-block type for consistent styling
      children.push({
        type: 'code-block',
        props: {
          code: match[4],
          showCopy: true,
          inline: true,
        },
        children: [],
      });
    } else if (fullMatch.startsWith('[')) {
      // Link
      children.push({
        type: 'a',
        props: { href: match[6], target: '_blank', rel: 'noopener noreferrer' },
        children: [match[5]],
      });
    } else if (fullMatch.startsWith('*') || fullMatch.startsWith('_')) {
      // Italic
      const content = match[7] || match[8];
      children.push({
        type: 'em',
        props: {},
        children: [content],
      });
    }

    lastIndex = match.index + fullMatch.length;
  }

  // Add remaining text
  if (lastIndex < text.length) {
    const remaining = text.slice(lastIndex);
    if (remaining) {
      children.push(remaining);
    }
  }

  // If no patterns matched, return the original text
  if (children.length === 0) {
    return [text];
  }

  return children;
}

function convertMarkdownBlock(block: JsonMarkdownBlock, path: string): ConversionResult {
  const elements = parseMarkdownToElements(block.content);

  // If only one element, return it directly
  if (elements.length === 1) {
    return { element: elements[0] };
  }

  // Wrap multiple elements in a div
  return {
    element: {
      type: 'div',
      props: { className: 'markdown-block' },
      children: elements,
    },
  };
}

function convertHtmlBlock(block: JsonHtmlBlock, path: string, baseUrl?: string): ConversionResult {
  // Use the full HTML parser to support interactive elements, code blocks, etc.
  // The HTML parser handles sanitization internally via DOMPurify
  // Pass baseUrl so the parser knows interactive content is from a trusted source
  try {
    const parseResult = parseHTMLToComponents(block.content, baseUrl);

    if (!parseResult.isValid || !parseResult.data) {
      return {
        element: null,
        warning: `Failed to parse HTML block at ${path}: ${parseResult.errors?.map((e) => e.message).join(', ') || 'Unknown error'}`,
      };
    }

    const elements = parseResult.data.elements;

    // If no elements, return null
    if (elements.length === 0) {
      return {
        element: null,
        warning: `Empty HTML block at ${path}`,
      };
    }

    // If only one element, return it directly
    if (elements.length === 1) {
      return {
        element: elements[0],
        // Only show migration warning if no interactive elements detected
        warning: parseResult.data.hasInteractiveElements
          ? undefined
          : 'HTML blocks should be migrated to markdown/JSON blocks for better maintainability',
        hasInteractive: parseResult.data.hasInteractiveElements,
        hasCode: parseResult.data.hasCodeBlocks,
      };
    }

    // Wrap multiple elements in a div
    return {
      element: {
        type: 'div',
        props: { className: 'html-block' },
        children: elements,
      },
      warning: parseResult.data.hasInteractiveElements
        ? undefined
        : 'HTML blocks should be migrated to markdown/JSON blocks for better maintainability',
      hasInteractive: parseResult.data.hasInteractiveElements,
      hasCode: parseResult.data.hasCodeBlocks,
    };
  } catch (e) {
    return {
      element: null,
      warning: `Failed to parse HTML block at ${path}: ${e instanceof Error ? e.message : 'Unknown error'}`,
    };
  }
}

function convertSectionBlock(block: JsonSectionBlock, path: string, baseUrl?: string): ConversionResult {
  // Convert child blocks to step elements
  const children: ParsedElement[] = [];

  for (let i = 0; i < block.blocks.length; i++) {
    const childBlock = block.blocks[i];
    const result = convertBlockToParsedElement(childBlock, `${path}.blocks[${i}]`, baseUrl);
    if (result.element) {
      children.push(result.element);
    }
  }

  // Convert requirements array to comma-separated string (as expected by renderer)
  const requirements = block.requirements?.join(',') || undefined;
  const objectives = block.objectives?.join(',') || undefined;

  return {
    element: {
      type: 'interactive-section',
      props: {
        title: block.title,
        isSequence: true, // Sections are always sequences
        id: block.id,
        requirements,
        objectives,
      },
      children,
    },
    hasInteractive: true,
  };
}

/**
 * Convert a conditional block to a ParsedElement.
 * Conditional blocks show different content based on whether conditions pass or fail.
 */
function convertConditionalBlock(block: JsonConditionalBlock, path: string, baseUrl?: string): ConversionResult {
  // Convert whenTrue branch blocks
  const whenTrueChildren: ParsedElement[] = [];
  for (let i = 0; i < block.whenTrue.length; i++) {
    const childBlock = block.whenTrue[i];
    const result = convertBlockToParsedElement(childBlock, `${path}.whenTrue[${i}]`, baseUrl);
    if (result.element) {
      whenTrueChildren.push(result.element);
    }
  }

  // Convert whenFalse branch blocks
  const whenFalseChildren: ParsedElement[] = [];
  for (let i = 0; i < block.whenFalse.length; i++) {
    const childBlock = block.whenFalse[i];
    const result = convertBlockToParsedElement(childBlock, `${path}.whenFalse[${i}]`, baseUrl);
    if (result.element) {
      whenFalseChildren.push(result.element);
    }
  }

  return {
    element: {
      type: 'interactive-conditional',
      props: {
        conditions: block.conditions,
        description: block.description,
        display: block.display ?? 'inline',
        // Per-branch section configs (each branch has its own title, requirements, objectives)
        whenTrueSectionConfig: block.whenTrueSectionConfig,
        whenFalseSectionConfig: block.whenFalseSectionConfig,
        // Store both branches in props - renderer will pick based on condition evaluation
        whenTrueChildren,
        whenFalseChildren,
      },
      children: [],
    },
    hasInteractive: true,
  };
}

function convertInteractiveBlock(block: JsonInteractiveBlock, path: string): ConversionResult {
  // Map 'action' to 'targetAction' for compatibility with existing components
  const targetAction = block.action;

  // Parse content as markdown for children
  const children = parseMarkdownToElements(block.content);

  // Add tooltip as interactive-comment if present
  if (block.tooltip) {
    const tooltipElement: ParsedElement = {
      type: 'span',
      props: { className: 'interactive-comment' },
      children: parseInlineMarkdown(block.tooltip),
    };
    children.unshift(tooltipElement);
  }

  // Convert requirements array to comma-separated string
  const requirements = block.requirements?.join(',') || undefined;
  const objectives = block.objectives?.join(',') || undefined;

  return {
    element: {
      type: 'interactive-step',
      props: {
        targetAction,
        refTarget: block.reftarget,
        targetValue: block.targetvalue,
        targetComment: block.tooltip ? markdownToHtml(block.tooltip) : undefined,
        requirements,
        objectives,
        skippable: block.skippable ?? false,
        hints: block.hint,
        formHint: block.formHint,
        validateInput: block.validateInput,
        // Button visibility - default to true if not specified
        showMe: block.showMe ?? true,
        doIt: block.doIt ?? true,
        // Execution control
        completeEarly: block.completeEarly ?? false,
        postVerify: block.verify,
      },
      children,
    },
    hasInteractive: true,
  };
}

function convertMultistepBlock(block: JsonMultistepBlock, path: string): ConversionResult {
  // Convert steps to internalActions format expected by renderer
  const internalActions = block.steps.map((step: JsonStep) => ({
    targetAction: step.action,
    refTarget: step.reftarget,
    targetValue: step.targetvalue,
    requirements: step.requirements?.join(','),
    targetComment: step.tooltip ? markdownToHtml(step.tooltip) : undefined,
  }));

  // Parse content as markdown for children
  const children = parseMarkdownToElements(block.content);

  // Convert requirements array to comma-separated string
  const requirements = block.requirements?.join(',') || undefined;
  const objectives = block.objectives?.join(',') || undefined;

  return {
    element: {
      type: 'interactive-multi-step',
      props: {
        internalActions,
        requirements,
        objectives,
        skippable: block.skippable ?? false,
      },
      children,
    },
    hasInteractive: true,
  };
}

function convertGuidedBlock(block: JsonGuidedBlock, path: string): ConversionResult {
  // Convert steps to internalActions format expected by renderer
  const internalActions = block.steps.map((step: JsonStep) => ({
    targetAction: step.action,
    refTarget: step.reftarget,
    targetValue: step.targetvalue,
    requirements: step.requirements?.join(','),
    // For guided blocks, prefer description (shown in steps panel), fall back to tooltip for backward compatibility
    targetComment: step.description
      ? markdownToHtml(step.description)
      : step.tooltip
        ? markdownToHtml(step.tooltip)
        : undefined,
    isSkippable: step.skippable ?? false,
    formHint: step.formHint, // Pass form hint for formfill validation feedback
    validateInput: step.validateInput, // Pass validation toggle for formfill
  }));

  // Parse content as markdown for children
  const children = parseMarkdownToElements(block.content);

  // Convert requirements array to comma-separated string
  const requirements = block.requirements?.join(',') || undefined;
  const objectives = block.objectives?.join(',') || undefined;

  return {
    element: {
      type: 'interactive-guided',
      props: {
        internalActions,
        stepTimeout: block.stepTimeout ?? 120000,
        requirements,
        objectives,
        skippable: block.skippable ?? false,
        completeEarly: block.completeEarly ?? false,
      },
      children,
    },
    hasInteractive: true,
  };
}

function convertImageBlock(block: JsonImageBlock, path: string, baseUrl?: string): ConversionResult {
  return {
    element: {
      type: 'image-renderer',
      props: {
        src: block.src,
        alt: block.alt,
        width: block.width,
        height: block.height,
        baseUrl,
      },
      children: [],
    },
    hasImage: true,
  };
}

function convertVideoBlock(block: JsonVideoBlock, path: string): ConversionResult {
  const isYouTube = block.provider === 'youtube' || block.src.includes('youtube.com') || block.src.includes('youtu.be');

  if (isYouTube) {
    return {
      element: {
        type: 'youtube-video',
        props: {
          src: block.src,
          title: block.title,
        },
        children: [],
      },
      hasVideo: true,
    };
  }

  return {
    element: {
      type: 'video',
      props: {
        src: block.src,
        title: block.title,
      },
      children: [],
    },
    hasVideo: true,
  };
}

function convertQuizBlock(block: JsonQuizBlock, path: string): ConversionResult {
  // Parse question as markdown for the content
  const questionElements = parseMarkdownToElements(block.question);

  // Convert requirements array to comma-separated string
  const requirements = block.requirements?.join(',') || undefined;

  // Build choices with parsed markdown text
  const choices = block.choices.map((choice) => ({
    id: choice.id,
    text: choice.text,
    textElements: parseInlineMarkdown(choice.text),
    correct: choice.correct ?? false,
    hint: choice.hint,
  }));

  return {
    element: {
      type: 'quiz-block',
      props: {
        question: block.question,
        choices,
        multiSelect: block.multiSelect ?? false,
        completionMode: block.completionMode ?? 'correct-only',
        maxAttempts: block.maxAttempts ?? 3,
        requirements,
        skippable: block.skippable ?? false,
      },
      children: questionElements,
    },
    hasInteractive: true,
  };
}

/**
 * Extract the customizable default value from a block based on its type.
 * This value is what gets stored in localStorage and customized by the assistant.
 *
 * For multistep/guided blocks, extracts all step targetvalues (queries) and joins them.
 * This gives the assistant context about all the queries in the block.
 */
function extractDefaultValueFromBlock(block: JsonBlock): string {
  switch (block.type) {
    case 'markdown':
    case 'html':
      return block.content;
    case 'interactive':
      // Prefer targetvalue for queries, fall back to content
      return block.targetvalue || block.content;
    case 'multistep':
    case 'guided': {
      // Extract all step targetvalues (queries) for better assistant context
      const stepQueries = block.steps
        .filter((step) => step.targetvalue)
        .map((step) => step.targetvalue)
        .filter((value): value is string => value !== undefined);

      if (stepQueries.length > 0) {
        // If we have step queries, combine them with the content
        // Format: content + queries (useful for assistant to customize all)
        const queriesText = stepQueries.join('\n');
        return block.content ? `${block.content}\n\nQueries:\n${queriesText}` : queriesText;
      }
      return block.content;
    }
    case 'quiz':
      return block.question;
    case 'section':
      // Sections contain nested blocks - extract from title if available
      return block.title || '';
    case 'image':
      // Images have alt text which could be customized
      return block.alt || '';
    case 'video':
      // Videos have title which could be customized
      return block.title || '';
    default:
      return '';
  }
}

/**
 * Extract readable context text from a block for assistant prompts.
 * Strips markdown syntax and returns plain text summary.
 * Used to provide surrounding context to help the assistant understand the purpose of a step.
 *
 * @param block - The block to extract context from
 * @returns Plain text context string, or undefined if block has no useful context
 */
function extractContextFromBlock(block: JsonBlock): string | undefined {
  if (block.type === 'markdown' || block.type === 'html') {
    // Strip markdown headings and normalize whitespace
    return block.content
      .replace(/#{1,6}\s*/g, '') // Remove heading markers
      .replace(/\*\*([^*]+)\*\*/g, '$1') // Remove bold markers
      .replace(/_([^_]+)_/g, '$1') // Remove italic markers
      .replace(/`([^`]+)`/g, '$1') // Remove inline code markers
      .replace(/```[\s\S]*?```/g, '') // Remove code blocks
      .replace(/\[([^\]]+)\]\([^)]+\)/g, '$1') // Convert links to text
      .replace(/\n+/g, ' ') // Normalize newlines to spaces
      .trim();
  }
  return undefined;
}

/** Surrounding context for assistant blocks */
interface SurroundingContext {
  before?: string;
  after?: string;
}

/**
 * Convert assistant wrapper block to wrapped child blocks.
 * Each child block gets its own assistant-customizable wrapper.
 * Enables AI-powered customization of content based on user's datasources.
 *
 * @param block - The assistant block to convert
 * @param path - The JSON path for debugging
 * @param baseUrl - Optional base URL for resolving relative paths
 * @param surroundingContext - Optional context from sibling blocks
 */
function convertAssistantBlock(
  block: JsonAssistantBlock,
  path: string,
  baseUrl?: string,
  surroundingContext?: SurroundingContext
): ConversionResult {
  const wrappedChildren: ParsedElement[] = [];
  let hasInteractive = false;
  let hasCode = false;
  let hasImage = false;
  let hasVideo = false;

  for (let i = 0; i < block.blocks.length; i++) {
    const childBlock = block.blocks[i];
    const childPath = `${path}.blocks[${i}]`;

    // Convert child block normally
    const childResult = convertBlockToParsedElement(childBlock, childPath, baseUrl);

    if (childResult.element) {
      // Wrap with assistant-block-wrapper, including surrounding context for better AI understanding
      const wrappedElement: ParsedElement = {
        type: 'assistant-block-wrapper',
        props: {
          assistantId: `${block.assistantId || path}-${i}`,
          assistantType: block.assistantType || 'query',
          defaultValue: extractDefaultValueFromBlock(childBlock),
          blockType: childBlock.type,
          // Pass surrounding context if available (helps assistant understand purpose)
          ...(surroundingContext && { surroundingContext }),
        },
        children: [childResult.element],
      };
      wrappedChildren.push(wrappedElement);
    }

    if (childResult.hasInteractive) {
      hasInteractive = true;
    }
    if (childResult.hasCode) {
      hasCode = true;
    }
    if (childResult.hasImage) {
      hasImage = true;
    }
    if (childResult.hasVideo) {
      hasVideo = true;
    }
  }

  return {
    element: {
      type: 'div',
      props: { className: 'assistant-wrapper' },
      children: wrappedChildren,
    },
    hasAssistant: true,
    hasInteractive,
    hasCode,
    hasImage,
    hasVideo,
  };
}

/**
 * Check if content is a JSON guide (vs HTML).
 */
export function isJsonGuideContent(content: string): boolean {
  const trimmed = content.trim();
  if (!trimmed.startsWith('{')) {
    return false;
  }
  try {
    const parsed = JSON.parse(trimmed);
    // Check for required JsonGuide fields
    return typeof parsed.id === 'string' && typeof parsed.title === 'string' && Array.isArray(parsed.blocks);
  } catch {
    return false;
  }
}<|MERGE_RESOLUTION|>--- conflicted
+++ resolved
@@ -10,23 +10,6 @@
 import { validateGuide } from '../validation';
 import { sanitizeDocumentationHTML } from '../security/html-sanitizer';
 import DOMPurify from 'dompurify';
-<<<<<<< HEAD
-import type {
-  JsonGuide,
-  JsonBlock,
-  JsonMarkdownBlock,
-  JsonHtmlBlock,
-  JsonSectionBlock,
-  JsonConditionalBlock,
-  JsonInteractiveBlock,
-  JsonMultistepBlock,
-  JsonGuidedBlock,
-  JsonImageBlock,
-  JsonVideoBlock,
-  JsonQuizBlock,
-  JsonAssistantBlock,
-  JsonStep,
-=======
 import {
   hasAssistantEnabled,
   type JsonGuide,
@@ -34,6 +17,7 @@
   type JsonMarkdownBlock,
   type JsonHtmlBlock,
   type JsonSectionBlock,
+  type JsonConditionalBlock,
   type JsonInteractiveBlock,
   type JsonMultistepBlock,
   type JsonGuidedBlock,
@@ -43,7 +27,6 @@
   type JsonAssistantBlock,
   type JsonStep,
   type AssistantProps,
->>>>>>> fefe9690
 } from '../types/json-guide.types';
 
 const MARKDOWN_ALLOWED_TAGS = [
